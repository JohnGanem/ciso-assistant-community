--- conflicted
+++ resolved
@@ -339,7 +339,6 @@
 	"copyright": "Droits d'auteur",
 	"uploadYourLibrary": "Téléchargez votre propre bibliothèque",
 	"libraryFileInYaml": "Fichier de librairie en format YAML",
-<<<<<<< HEAD
 	"importBackup": "Importer une sauvegarde",
 	"exportBackup": "Exporter une sauvegarde",
 	"confirmImportBackup": "Êtes-vous sûr de vouloir importer cette sauvegarde ? Cela écrasera toutes les données existantes.",
@@ -357,9 +356,7 @@
 	"small": "Petit",
 	"large": "Grand",
 	"extraLarge": "Extra large",
-=======
 	"rid": "RID",
->>>>>>> 20c9929f
 	"scope": "Périmètre",
 	"auditor": "Auditeur",
 	"lastUpdate": "Dernière mise à jour",
@@ -386,7 +383,6 @@
 	"residual": "Résiduel",
 	"jumpToRiskAssessment": "Passer à l'évaluation des risques",
 	"additionalMeasures": "Mesures supplémentaires",
-<<<<<<< HEAD
 	"riskAssessmentMatrixHelpText": "ATTENTION: Vous ne pourrez pas changer la matrice de risque une fois l'évaluation de risque créée.",
 	"etaHelpText": "Date d'arrivée estimée",
 	"dueDateHelpText": "Date à laquelle l'évaluation doit être complétée",
@@ -432,13 +428,11 @@
 	"mitigate": "Atténué",
 	"accept": "Accepté",
 	"avoid": "Refusé",
-	"transfer": "Partagé"
-=======
+	"transfer": "Partagé",
 	"toDo": "À faire",
 	"inProgress": "En cours",
 	"nonCompliant": "Non conforme",
 	"partiallyCompliant": "Partiellement conforme",
 	"compliant": "Conforme",
 	"notApplicable": "Non applicable"
->>>>>>> 20c9929f
 }