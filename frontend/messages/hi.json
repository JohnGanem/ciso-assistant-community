--- conflicted
+++ resolved
@@ -730,14 +730,7 @@
 	"waitingRiskAcceptances": "नमस्ते! आपके पास वर्तमान में {number} जोखिम स्वीकृति{s} लंबित हैं। आप उन्हें जोखिम टैब में पा सकते हैं।",
 	"licenseSeats": "लाइसेंस सीटें",
 	"licenseExpiration": "लाइसेंस समाप्ति",
-<<<<<<< HEAD
 	"licenseExpiredMessage": "आपका लाइसेंस समाप्त हो गया है। लिखने के कार्य अक्षम हैं। कृपया इसे नवीनीकृत करने के लिए अपने व्यवस्थापक से संपर्क करें।",
-	"backupLoadingError": "बैकअप लोड करते समय एक त्रुटि हुई.",
-	"backupGreaterVersionError": "बैकअप लोड नहीं किया जा सकता, बैकअप का संस्करण आपके एप्लिकेशन के वर्तमान संस्करण से अधिक है.",
-	"backupLowerVersionError": "कोई त्रुटि हुई, बैकअप संस्करण बहुत पुराना हो सकता है, यदि ऐसा है तो पुनः प्रयास करने से पहले उसे अद्यतन करना आवश्यक है।",
-	"errorLicenseSeatsExceeded": "आपके लाइसेंस द्वारा अनुमत संपादक सीटों की संख्या पार हो गई है, आप इस उपयोगकर्ता को संपादन अधिकार नहीं दे पाएंगे। कृपया अपने व्यवस्थापक से संपर्क करें।",
-	"availableSeats": "उपलब्ध सीट"
-=======
 	"answer": "उत्तर",
 	"questionnaireMode": "प्रश्नावली मोड",
 	"assessmentMode": "मूल्यांकन मोड",
@@ -790,5 +783,4 @@
 	"operations": "संचालन",
 	"fillMetadataURL": "विकल्प 1: मेटाडेटा यूआरएल भरें",
 	"fillSSOSLOURLx509cert": "विकल्प 2: SSO URL, SLO URL और x509cert भरें"
->>>>>>> 4f8f844d
 }