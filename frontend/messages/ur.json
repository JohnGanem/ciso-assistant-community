--- conflicted
+++ resolved
@@ -730,14 +730,7 @@
 	"waitingRiskAcceptances": "ہیلو! آپ کے پاس فی الحال {number} خطرے کی منظوری {s} زیر التواء ہیں۔ آپ انہیں خطرے والے ٹیب میں پا سکتے ہیں۔",
 	"licenseSeats": "لائسنس نشستیں",
 	"licenseExpiration": "لائسنس کی میعاد ختم",
-<<<<<<< HEAD
 	"licenseExpiredMessage": "آپ کے لائسنس کی میعاد ختم ہو گئی ہے۔ تحریری کارروائیاں غیر فعال ہیں۔ اس کی تجدید کے لیے براہ کرم اپنے منتظم سے رابطہ کریں۔",
-	"backupLoadingError": "بیک اپ لوڈ کرتے وقت ایک خرابی پیش آگئی۔",
-	"backupGreaterVersionError": "بیک اپ لوڈ نہیں ہو سکتا، بیک اپ کا ورژن آپ کی ایپلیکیشن کے موجودہ ورژن سے زیادہ ہے۔",
-	"backupLowerVersionError": "ایک خرابی پیش آ گئی، بیک اپ ورژن بہت پرانا ہو سکتا ہے، اگر ایسا ہے تو اسے دوبارہ کوشش کرنے سے پہلے اپ ڈیٹ کرنا ضروری ہے۔",
-	"errorLicenseSeatsExceeded": "آپ کے لائسنس کے ذریعہ ایڈیٹر کی نشستوں کی تعداد سے تجاوز کر گیا ہے، آپ اس صارف کو ترمیم کے حقوق نہیں دے سکیں گے۔ براہ کرم اپنے منتظم سے رابطہ کریں۔",
-	"availableSeats": "دستیاب نشستیں۔"
-=======
 	"answer": "جواب دیں۔",
 	"questionnaireMode": "سوالنامہ موڈ",
 	"assessmentMode": "تشخیص موڈ",
@@ -790,5 +783,4 @@
 	"operations": "آپریشنز",
 	"fillMetadataURL": "آپشن 1: میٹا ڈیٹا یو آر ایل کو بھریں۔",
 	"fillSSOSLOURLx509cert": "اختیار 2: SSO URL، SLO URL اور x509cert پُر کریں۔"
->>>>>>> 4f8f844d
 }