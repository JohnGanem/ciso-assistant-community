--- conflicted
+++ resolved
@@ -5,18 +5,9 @@
 	const URLModel = 'frameworks';
 	const endpoint = `${BASE_API_URL}/${URLModel}/${params.id}/object/`;
 
-<<<<<<< HEAD
-	const res = await fetch(endpoint);
-	const framework = await res.json();
-	const tree = await fetch(`${BASE_API_URL}/${URLModel}/${params.id}/tree`).then((res) =>
-		res.json()
-	);
-	return { URLModel, framework, tree, title: framework.name };
-=======
 	const [framework, tree] = await Promise.all([
 		fetch(endpoint).then((res) => res.json()),
 		fetch(`${BASE_API_URL}/${URLModel}/${params.id}/tree`).then((res) => res.json())
 	]);
-	return { URLModel, framework, tree };
->>>>>>> 9f3f5cfc
+	return { URLModel, framework, tree, title: framework.name };
 }) satisfies PageServerLoad;