<script lang="ts">
	import { safeTranslate } from '$lib/utils/i18n';
	import CreateModal from '$lib/components/Modals/CreateModal.svelte';
	import MissingConstraintsModal from '$lib/components/Modals/MissingConstraintsModal.svelte';
	import ModelTable from '$lib/components/ModelTable/ModelTable.svelte';
	import type { ModalComponent, ModalSettings, ModalStore } from '@skeletonlabs/skeleton';
	import { getModalStore } from '@skeletonlabs/skeleton';
	import type { PageData } from './$types';
	import * as m from '$paraglide/messages';
	import { checkConstraints } from '$lib/utils/crud';

	export let data: PageData;
	$: URLModel = data.URLModel;

	const modalStore: ModalStore = getModalStore();

	function modalCreateForm(): void {
		let modalComponent: ModalComponent = {
			ref: CreateModal,
			props: {
				form: data.createForm,
				model: data.model
			}
		};
		let modal: ModalSettings = {
			type: 'component',
			component: modalComponent,
			// Data
			title: safeTranslate('add-' + data.model.localName)
		};
		if (checkConstraints(data.createForm.constraints, data.model.foreignKeys).length > 0) {
			modalComponent = {
				ref: MissingConstraintsModal
			};
			modal = {
				type: 'component',
				component: modalComponent,
				title: m.warning(),
				body: safeTranslate('add-' + data.model.localName).toLowerCase(),
				value: checkConstraints(data.createForm.constraints, data.model.foreignKeys)
			};
		}
		modalStore.trigger(modal);
	}
</script>

{#if data.table}
	<div class="shadow-lg">
		{#key URLModel}
			<ModelTable source={data.table} deleteForm={data.deleteForm} {URLModel}>
				<div slot="addButton">
<<<<<<< HEAD
					<span class="inline-flex overflow-hidden rounded-md border bg-white shadow-sm">
						{#if !['risk-matrices', 'frameworks', 'requirement-mapping-sets', 'user-groups', 'role-assignments'].includes(URLModel)}
							<button
								class="inline-block border-e p-3 text-gray-50 bg-pink-500 hover:bg-pink-400 w-12 focus:relative"
								data-testid="add-button"
								title={safeTranslate('add' + capitalizeFirstLetter(data.model.localName))}
								on:click={modalCreateForm}
								><i class="fa-solid fa-file-circle-plus"></i>
							</button>
							{#if URLModel === 'applied-controls'}
								<a
									href="{URLModel}/export/"
									class="inline-block p-3 text-gray-50 bg-pink-500 hover:bg-pink-400 w-12 focus:relative"
									title={m.exportButton()}
									data-testid="export-button"><i class="fa-solid fa-download mr-2" /></a
								>
							{/if}
						{:else if URLModel === 'risk-matrices'}
=======
					{#if !['risk-matrices', 'frameworks', 'user-groups', 'role-assignments'].includes(URLModel)}
						<button
							class="btn variant-filled-primary self-end"
							data-testid="add-button"
							on:click={modalCreateForm}
							><i class="fa-solid fa-plus mr-2" />
							{safeTranslate('add-' + data.model.localName)}
						</button>
						{#if URLModel === 'applied-controls'}
>>>>>>> c4ffec84
							<a
								href="/libraries"
								class="inline-block p-3 text-gray-50 bg-pink-500 hover:bg-pink-400 w-12 focus:relative"
								data-testid="add-button"
								title={m.importMatrices()}><i class="fa-solid fa-file-import mr-2" /></a
							>
						{:else if URLModel === 'frameworks'}
							<a
								href="/libraries"
								class="inline-block p-3 text-gray-50 bg-pink-500 hover:bg-pink-400 w-12 focus:relative"
								data-testid="add-button"
								title={m.importFrameworks()}><i class="fa-solid fa-file-import mr-2" /></a
							>
						{:else if URLModel === 'requirement-mapping-sets'}
							<a
								href="/libraries"
								class="inline-block p-3 text-gray-50 bg-pink-500 hover:bg-pink-400 w-12 focus:relative"
								data-testid="add-button"
								title={m.importMappings()}><i class="fa-solid fa-file-import mr-2" /></a
							>
						{/if}
					</span>
				</div>
			</ModelTable>
		{/key}
	</div>
{/if}<|MERGE_RESOLUTION|>--- conflicted
+++ resolved
@@ -49,13 +49,12 @@
 		{#key URLModel}
 			<ModelTable source={data.table} deleteForm={data.deleteForm} {URLModel}>
 				<div slot="addButton">
-<<<<<<< HEAD
 					<span class="inline-flex overflow-hidden rounded-md border bg-white shadow-sm">
 						{#if !['risk-matrices', 'frameworks', 'requirement-mapping-sets', 'user-groups', 'role-assignments'].includes(URLModel)}
 							<button
 								class="inline-block border-e p-3 text-gray-50 bg-pink-500 hover:bg-pink-400 w-12 focus:relative"
 								data-testid="add-button"
-								title={safeTranslate('add' + capitalizeFirstLetter(data.model.localName))}
+								title={safeTranslate('add-' + data.model.localName)}
 								on:click={modalCreateForm}
 								><i class="fa-solid fa-file-circle-plus"></i>
 							</button>
@@ -68,17 +67,6 @@
 								>
 							{/if}
 						{:else if URLModel === 'risk-matrices'}
-=======
-					{#if !['risk-matrices', 'frameworks', 'user-groups', 'role-assignments'].includes(URLModel)}
-						<button
-							class="btn variant-filled-primary self-end"
-							data-testid="add-button"
-							on:click={modalCreateForm}
-							><i class="fa-solid fa-plus mr-2" />
-							{safeTranslate('add-' + data.model.localName)}
-						</button>
-						{#if URLModel === 'applied-controls'}
->>>>>>> c4ffec84
 							<a
 								href="/libraries"
 								class="inline-block p-3 text-gray-50 bg-pink-500 hover:bg-pink-400 w-12 focus:relative"
