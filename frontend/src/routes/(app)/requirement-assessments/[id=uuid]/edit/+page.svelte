<script lang="ts">
	import { safeTranslate } from '$lib/utils/i18n';
	import { RequirementAssessmentSchema } from '$lib/utils/schemas';
	import type { PageData } from '../[id=uuid]/edit/$types';

	export let data: PageData;
	const threats = data.requirement.threats;
	const reference_controls = data.requirement.reference_controls;
	const annotation = data.requirement.annotation;

	const has_threats = threats && threats.length > 0;
	const has_reference_controls = reference_controls && reference_controls.length > 0;

	import { page } from '$app/stores';
	import AutocompleteSelect from '$lib/components/Forms/AutocompleteSelect.svelte';
	import SuperForm from '$lib/components/Forms/Form.svelte';
	import HiddenInput from '$lib/components/Forms/HiddenInput.svelte';
	import Score from '$lib/components/Forms/Score.svelte';
	import Select from '$lib/components/Forms/Select.svelte';
	import TextArea from '$lib/components/Forms/TextArea.svelte';
	import CreateModal from '$lib/components/Modals/CreateModal.svelte';
	import ModelTable from '$lib/components/ModelTable/ModelTable.svelte';
	import { getOptions } from '$lib/utils/crud';
	import { getSecureRedirect } from '$lib/utils/helpers';
	import { breadcrumbObject } from '$lib/utils/stores';
	import {
		Tab,
		TabGroup,
		getModalStore,
		getToastStore,
		type ModalComponent,
		type ModalSettings,
		type ModalStore,
		type ToastStore
	} from '@skeletonlabs/skeleton';
	import { superForm } from 'sveltekit-superforms';

<<<<<<< HEAD
	import { localItems, capitalizeFirstLetter } from '$lib/utils/locales';
=======
>>>>>>> 01b825b2
	import { complianceResultColorMap } from '$lib/utils/constants';
	import { capitalizeFirstLetter, localItems } from '$lib/utils/locales';
	import { hideSuggestions } from '$lib/utils/stores';
	import * as m from '$paraglide/messages';

	import { getRequirementTitle } from '$lib/utils/helpers';
	import { zod } from 'sveltekit-superforms/adapters';
	import Question from '$lib/components/Forms/Question.svelte';

	function cancel(): void {
		var currentUrl = window.location.href;
		var url = new URL(currentUrl);
		var nextValue = getSecureRedirect(url.searchParams.get('next'));
		if (nextValue) window.location.href = nextValue;
	}

	const title = getRequirementTitle(data.requirement.ref_id, data.requirement.name)
		? getRequirementTitle(data.requirement.ref_id, data.requirement.name)
		: getRequirementTitle(data.parent.ref_id, data.parent.name);
	breadcrumbObject.set({
		id: data.requirementAssessment.id,
		name: title ?? 'Requirement assessment',
		email: ''
	});

	const complianceAssessmentURL = `/compliance-assessments/${data.requirementAssessment.compliance_assessment.id}`;
	const schema = RequirementAssessmentSchema;

	const modalStore: ModalStore = getModalStore();
	const toastStore: ToastStore = getToastStore();

	function modalMeasureCreateForm(): void {
		const modalComponent: ModalComponent = {
			ref: CreateModal,
			props: {
				form: data.measureCreateForm,
				formAction: 'createAppliedControl',
				model: data.measureModel,
				debug: false,
				suggestions: { reference_control: reference_controls }
			}
		};
		const modal: ModalSettings = {
			type: 'component',
			component: modalComponent,
			// Data
			title: localItems()['add' + capitalizeFirstLetter(data.measureModel.localName)]
		};
		modalStore.trigger(modal);
	}

	function modalEvidenceCreateForm(): void {
		const modalComponent: ModalComponent = {
			ref: CreateModal,
			props: {
				form: data.evidenceCreateForm,
				formAction: 'createEvidence',
				model: data.evidenceModel,
				debug: false
			}
		};
		const modal: ModalSettings = {
			type: 'component',
			component: modalComponent,
			// Data
			title: localItems()['add' + capitalizeFirstLetter(data.evidenceModel.localName)]
		};
		modalStore.trigger(modal);
	}

	function handleFormUpdated({
		form,
		pageStatus,
		closeModal
	}: {
		form: any;
		pageStatus: number;
		closeModal: boolean;
	}) {
		if (closeModal && form.valid) {
			$modalStore[0] ? modalStore.close() : null;
		}
		if (form.message) {
			const toast: { message: string; background: string } = {
				message: form.message,
				background: pageStatus === 200 ? 'variant-filled-success' : 'variant-filled-error'
			};
			toastStore.trigger(toast);
		}
	}

	let { form: measureCreateForm, message: measureCreateMessage } = {
		form: {},
		message: {}
	};
	let { form: evidenceCreateForm, message: evidenceCreateMessage } = {
		form: {},
		message: {}
	};

	// NOTE: This is a workaround for an issue we had with getting the return value from the form actions after switching pages in route /[model=urlmodel]/ without a full page reload.
	// invalidateAll() did not work.
	$: {
		({ form: measureCreateForm, message: measureCreateMessage } = superForm(
			data.measureCreateForm,
			{
				onUpdated: ({ form }) =>
					handleFormUpdated({ form, pageStatus: $page.status, closeModal: true })
			}
		));
		({ form: evidenceCreateForm, message: evidenceCreateMessage } = superForm(
			data.evidenceCreateForm,
			{
				onUpdated: ({ form }) =>
					handleFormUpdated({ form, pageStatus: $page.status, closeModal: true })
			}
		));
	}

	$: mappingInference = {
		sourceRequirementAssessment:
			data.requirementAssessment.mapping_inference.source_requirement_assessment,
		result: data.requirementAssessment.mapping_inference.result,
		annotation: ''
	};

	let requirementAssessmentsList: string[] = $hideSuggestions;

	let hideSuggestion = requirementAssessmentsList.includes(data.requirementAssessment.id)
		? true
		: false;

	function toggleSuggestions() {
		if (!requirementAssessmentsList.includes(data.requirementAssessment.id)) {
			requirementAssessmentsList.push(data.requirementAssessment.id);
		} else {
			requirementAssessmentsList = requirementAssessmentsList.filter(
				(item) => item !== data.requirementAssessment.id
			);
		}
		hideSuggestion = !hideSuggestion;
		hideSuggestions.set(requirementAssessmentsList);
	}

	$: classesText =
		complianceResultColorMap[mappingInference.result] === '#000000' ? 'text-white' : '';

	let tabSet = 0;
</script>

<div class="card space-y-2 p-4 bg-white shadow">
	<div class="flex justify-between">
		<span class="code left h-min">{data.requirement.urn}</span>
		<a class="text-pink-500 hover:text-pink-400" href={complianceAssessmentURL}
			><i class="fa-solid fa-turn-up"></i></a
		>
	</div>
	{#if data.requirement.description}
		<p class="whitespace-pre-line p-2 font-light text-lg">
			👉 {data.requirement.description}
		</p>
	{/if}
	{#if has_threats || has_reference_controls || annotation || mappingInference.result}
		<div class="card p-4 variant-glass-primary text-sm flex flex-col justify-evenly cursor-auto">
			<h2 class="font-semibold text-lg flex flex-row justify-between">
				<div>
					<i class="fa-solid fa-circle-info mr-2" />{m.additionalInformation()}
				</div>
				<button on:click={toggleSuggestions}>
					{#if !hideSuggestion}
						<i class="fa-solid fa-eye" />
					{:else}
						<i class="fa-solid fa-eye-slash" />
					{/if}
				</button>
			</h2>
			{#if !hideSuggestion}
				{#if has_threats || has_reference_controls}
					<div class="my-2 flex flex-col">
						<div class="flex-1">
							{#if reference_controls.length > 0}
								<p class="font-medium">
									<i class="fa-solid fa-gears" />
									{m.suggestedReferenceControls()}
								</p>
								<ul class="list-disc ml-4">
									{#each reference_controls as func}
										<li>
											{#if func.id}
												<a class="anchor" href="/reference-controls/{func.id}">
													{func.str}
												</a>
											{:else}
												<p>{func.str}</p>
											{/if}
										</li>
									{/each}
								</ul>
							{/if}
						</div>
						<div class="flex-1">
							{#if threats.length > 0}
								<p class="font-medium">
									<i class="fa-solid fa-gears" />
									{m.threatsCovered()}
								</p>
								<ul class="list-disc ml-4">
									{#each threats as threat}
										<li>
											{#if threat.id}
												<a class="anchor" href="/threats/{threat.id}">
													{threat.str}
												</a>
											{:else}
												<p>{threat.str}</p>
											{/if}
										</li>
									{/each}
								</ul>
							{/if}
						</div>
					</div>
				{/if}
				{#if annotation}
					<div class="my-2">
						<p class="font-medium">
							<i class="fa-solid fa-pencil" />
							{m.annotation()}
						</p>
						<p class="whitespace-pre-line py-1">
							{annotation}
						</p>
					</div>
				{/if}
				{#if mappingInference.result}
					<div class="my-2">
						<p class="font-medium">
							<i class="fa-solid fa-link" />
							{m.mappingInference()}
						</p>
						<ul class="list-disc ml-4">
							<li>
								<p>
									<a
										class="anchor"
										href="/requirement-assessments/{mappingInference.sourceRequirementAssessment
											.id}"
									>
										{mappingInference.sourceRequirementAssessment.str}
									</a>
								</p>
								<p class="whitespace-pre-line py-1">
									<span class="italic">{m.coverageColon()}</span>
									<span class="badge {classesText} h-fit">
										{safeTranslate(mappingInference.sourceRequirementAssessment.coverage)}
									</span>
								</p>
								<p class="whitespace-pre-line py-1">
									<span class="italic">{m.suggestionColon()}</span>
									<span
										class="badge {classesText} h-fit"
										style="background-color: {complianceResultColorMap[mappingInference.result]};"
									>
										{safeTranslate(mappingInference.result)}
									</span>
								</p>
								{#if mappingInference.annotation}
									<p class="whitespace-pre-line py-1">
										<span class="italic">{m.annotationColon()}</span>
										{mappingInference.annotation}
									</p>
								{/if}
							</li>
						</ul>
					</div>
				{/if}
			{/if}
		</div>
	{/if}
	<div class="mt-4">
		<SuperForm
			class="flex flex-col"
			data={data.form}
			dataType="json"
			let:form
			validators={zod(schema)}
			action="?/updateRequirementAssessment"
			{...$$restProps}
		>
			<div class="card shadow-lg bg-white">
				<TabGroup>
					<Tab bind:group={tabSet} name="compliance_assessments_tab" value={0}
						>{m.appliedControls()}
					</Tab>
					<Tab bind:group={tabSet} name="risk_assessments_tab" value={1}>{m.evidences()}</Tab>
					<svelte:fragment slot="panel">
						{#if tabSet === 0}
							<div class="flex items-center mb-2 px-2 text-xs space-x-2">
								<i class="fa-solid fa-info-circle" />
								<p>{m.requirementAppliedControlHelpText()}</p>
							</div>
							<div
								class="h-full flex flex-col space-y-2 variant-outline-surface rounded-container-token p-4"
							>
								<span class="flex flex-row justify-end items-center">
									<button
										class="btn variant-filled-primary self-end"
										on:click={modalMeasureCreateForm}
										type="button"><i class="fa-solid fa-plus mr-2" />{m.addAppliedControl()}</button
									>
								</span>
								<AutocompleteSelect
									multiple
									{form}
									options={getOptions({ objects: data.model.foreignKeys['applied_controls'] })}
									field="applied_controls"
								/>
								<ModelTable
									source={data.tables['applied-controls']}
									hideFilters={true}
									URLModel="applied-controls"
								/>
							</div>
						{/if}
						{#if tabSet === 1}
							<div class="flex items-center mb-2 px-2 text-xs space-x-2">
								<i class="fa-solid fa-info-circle" />
								<p>{m.requirementEvidenceHelpText()}</p>
							</div>
							<div
								class="h-full flex flex-col space-y-2 variant-outline-surface rounded-container-token p-4"
							>
								<span class="flex flex-row justify-end items-center">
									<button
										class="btn variant-filled-primary self-end"
										on:click={modalEvidenceCreateForm}
										type="button"><i class="fa-solid fa-plus mr-2" />{m.addEvidence()}</button
									>
								</span>
								<AutocompleteSelect
									multiple
									{form}
									options={getOptions({ objects: data.model.foreignKeys['evidences'] })}
									field="evidences"
								/>
								<ModelTable
									source={data.tables['evidences']}
									hideFilters={true}
									URLModel="evidences"
								/>
							</div>
						{/if}
					</svelte:fragment>
				</TabGroup>
			</div>
			<HiddenInput {form} field="folder" />
			<HiddenInput {form} field="requirement" />
			<HiddenInput {form} field="compliance_assessment" />
			<div class="flex flex-col my-8 space-y-6">
				{#if Object.keys(data.requirementAssessment.answer).length !== 0}
					<Question {form} field="answer" label={m.question()} />
				{/if}
				<Select
					{form}
					options={data.model.selectOptions['status']}
					field="status"
					label={m.status()}
				/>
				<Select
					{form}
					options={data.model.selectOptions['result']}
					field="result"
					label={m.result()}
				/>
				<Score
					{form}
					min_score={data.compliance_assessment_score.min_score}
					max_score={data.compliance_assessment_score.max_score}
					scores_definition={data.compliance_assessment_score.scores_definition}
					field="score"
					label="Score"
				/>

				<TextArea {form} field="observation" label="Observation" />
				<Select
					{form}
					options={data.model.selectOptions['review_conclusion']}
					field="review_conclusion"
					label={m.reviewConclusion()}
				/>
				<TextArea {form} field="review_observation" label={m.reviewObservation()} />
				<div class="flex flex-row justify-between space-x-4">
					<button
						class="btn bg-gray-400 text-white font-semibold w-full"
						type="button"
						on:click={cancel}>{m.cancel()}</button
					>
					<button
						class="btn variant-filled-primary font-semibold w-full"
						data-testid="save-button"
						type="submit">{m.save()}</button
					>
				</div>
			</div>
		</SuperForm>
	</div>
</div><|MERGE_RESOLUTION|>--- conflicted
+++ resolved
@@ -35,10 +35,7 @@
 	} from '@skeletonlabs/skeleton';
 	import { superForm } from 'sveltekit-superforms';
 
-<<<<<<< HEAD
 	import { localItems, capitalizeFirstLetter } from '$lib/utils/locales';
-=======
->>>>>>> 01b825b2
 	import { complianceResultColorMap } from '$lib/utils/constants';
 	import { capitalizeFirstLetter, localItems } from '$lib/utils/locales';
 	import { hideSuggestions } from '$lib/utils/stores';
