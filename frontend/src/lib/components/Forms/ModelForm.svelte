<script lang="ts">
	import Checkbox from '$lib/components/Forms/Checkbox.svelte';
	import SuperForm from '$lib/components/Forms/Form.svelte';
	import TextArea from '$lib/components/Forms/TextArea.svelte';
	import TextField from '$lib/components/Forms/TextField.svelte';

	import AutocompleteSelect from './AutocompleteSelect.svelte';
	import Select from './Select.svelte';

	import { getOptions } from '$lib/utils/crud';
	import { modelSchema } from '$lib/utils/schemas';
	import type { ModelInfo, urlModel } from '$lib/utils/types';
	import type { SuperValidated } from 'sveltekit-superforms';
	import type { AnyZodObject } from 'zod';
	import HiddenInput from './HiddenInput.svelte';
	import FileInput from './FileInput.svelte';
	import { browser } from '$app/environment';
	import { page } from '$app/stores';
	import * as m from '$paraglide/messages.js';

	export let form: SuperValidated<AnyZodObject>;
	export let model: ModelInfo;
	export let closeModal = false;
	export let parent: any;
	export let suggestions: { [key: string]: any } = {};

	const URLModel = model.urlModel as urlModel;
	export let schema = modelSchema(URLModel);
	export let object: Record<string, any> = {};

	function cancel(): void {
		if (browser) {
			var currentUrl = window.location.href;
			var url = new URL(currentUrl);
			var nextValue = url.searchParams.get('next');
			if (nextValue) window.location.href = nextValue;
		}
	}
	$: shape = schema.shape || schema._def.schema.shape;
</script>

<SuperForm
	class="flex flex-col space-y-3"
	dataType={shape.attachment ? 'form' : 'json'}
	enctype={shape.attachment ? 'multipart/form-data' : 'application/x-www-form-urlencoded'}
	data={form}
	let:form
	let:data
	let:initialData
	validators={schema}
	{...$$restProps}
>
	<input type="hidden" name="urlmodel" value={model.urlModel} />
	<!--NOTE: Not the cleanest pattern, will refactor-->
	<!--TODO: Refactor-->
	{#if shape.security_function}
		<AutocompleteSelect
			{form}
			options={getOptions({
				objects: model.foreignKeys['security_function'],
				suggestions: suggestions['security_function']
			})}
			field="security_function"
			label="Security function"
			on:change={async (e) => {
				if (e.detail) {
					await fetch(`/security-functions/${e.detail}`)
						.then((r) => r.json())
						.then((r) => {
							form.form.update((currentData) => {
								return { ...currentData, category: r.category };
							});
						});
				}
			}}
		/>
	{/if}
	{#if shape.name}
		<TextField {form} field="name" label={m.name()} />
	{/if}
	{#if shape.description}
		<TextArea {form} field="description" label={m.description()} />
	{/if}
	{#if URLModel === 'projects'}
		<AutocompleteSelect
			{form}
			options={getOptions({ objects: model.foreignKeys['folder'] })}
			field="folder"
			label={m.domain()}
			hide={initialData.folder}
		/>
		<TextField {form} field="internal_reference" label={m.internalReference()} />
		<AutocompleteSelect
			{form}
			options={model.selectOptions['lc_status']}
			field="lc_status"
			label={m.lcStatus()}
		/>
	{:else if URLModel === 'risk-assessments'}
		<AutocompleteSelect
			{form}
			options={getOptions({ objects: model.foreignKeys['project'] })}
			field="project"
			label={m.project()}
			hide={initialData.project}
		/>
		<TextField {form} field="version" label={m.version()} />
		<AutocompleteSelect
			{form}
			options={getOptions({ objects: model.foreignKeys['risk_matrix'] })}
			field="risk_matrix"
			label={m.riskMatrix()}
			helpText="WARNING: You will not be able to change the risk matrix after the risk assessment is created"
		/>
<<<<<<< HEAD
		<TextField type="date" {form} field="eta" label={m.eta()} helpText="Estimated time of arrival" />
=======
		<AutocompleteSelect
			{form}
			multiple
			options={getOptions({ objects: model.foreignKeys['authors'], label: 'email' })}
			field="authors"
			label="Authors"
		/>
		<AutocompleteSelect
			{form}
			multiple
			options={getOptions({ objects: model.foreignKeys['reviewers'], label: 'email' })}
			field="reviewers"
			label="Reviewers"
		/>
		<TextField type="date" {form} field="eta" label="ETA" helpText="Estimated time of arrival" />
>>>>>>> 9a7ddf47
		<TextField
			type="date"
			{form}
			field="due_date"
			label={m.dueDate()}
			helpText="Date by which the assessment must be completed"
		/>
	{:else if URLModel === 'threats'}
		<TextField {form} field="ref_id" label={m.ref()} />
		<AutocompleteSelect
			{form}
			options={getOptions({ objects: model.foreignKeys['folder'] })}
			field="folder"
			label={m.domain()}
			hide={initialData.folder}
		/>
		<TextField {form} field="provider" label={m.provider()} />
	{:else if URLModel === 'risk-scenarios'}
		<AutocompleteSelect
			{form}
			options={getOptions({ objects: model.foreignKeys['risk_assessment'] })}
			field="risk_assessment"
			label={m.riskAssessment()}
			hide={initialData.risk_assessment}
		/>
		<AutocompleteSelect
			{form}
			multiple
			options={getOptions({ objects: model.foreignKeys['threats'] })}
			field="threats"
			label={m.threats()}
		/>
<<<<<<< HEAD
	{:else if URLModel === 'security-measures'}
		<Select {form} options={model.selectOptions['category']} field="category" label={m.category()} />
		<Select {form} options={model.selectOptions['status']} field="status" label={m.status()} />
=======
	{:else if URLModel === 'security-measures' || URLModel === 'policies'}
		{#if schema.shape.category}
			<Select {form} options={model.selectOptions['category']} field="category" label="Category" />
		{/if}
		<Select {form} options={model.selectOptions['status']} field="status" label="Status" />
>>>>>>> 9a7ddf47
		<AutocompleteSelect
			{form}
			multiple
			options={getOptions({ objects: model.foreignKeys['evidences'] })}
			field="evidences"
			label={m.evidences()}
		/>
		<TextField type="date" {form} field="eta" label={m.eta()} helpText="Estimated time of arrival" />
		<TextField
			type="date"
			{form}
			field="expiry_date"
			label={m.expiryDate()}
			helpText="Date after which the security measure is no longer valid"
		/>
		<TextField
			{form}
			field="link"
			label={m.link()}
			helpText="External URL for action follow-up (eg. Jira ticket)"
		/>
		<Select
			{form}
			options={model.selectOptions['effort']}
			field="effort"
			label={m.effort()}
			helpText="Relative effort of the measure (using T-Shirt sizing)"
		/>
		<AutocompleteSelect
			{form}
			options={getOptions({ objects: model.foreignKeys['folder'] })}
			field="folder"
			label={m.domain()}
			hide={initialData.folder}
		/>
	{:else if URLModel === 'risk-acceptances'}
		<TextField
			{form}
			type="date"
			field="expiry_date"
			label={m.expiryDate()}
			helpText="Date after which the risk acceptance will no longer apply"
		/>
		{#if object.id && $page.data.user.id === object.approver}
			<TextArea
				disabled={$page.data.user.id !== object.approver}
				{form}
				field="justification"
				label={m.justification()}
				helpText="Justification for the risk acceptance. Only the approver can edit this field."
			/>
		{/if}
		<AutocompleteSelect
			{form}
			options={getOptions({ objects: model.foreignKeys['folder'] })}
			field="folder"
			label={m.domain()}
			hide={initialData.folder}
		/>
		<AutocompleteSelect
			{form}
			options={getOptions({ objects: model.foreignKeys['approver'], label: 'email' })}
			field="approver"
			label={m.approver()}
			helpText="Risk owner and approver identity"
		/>
		<AutocompleteSelect
			{form}
			options={getOptions({ objects: model.foreignKeys['risk_scenarios'] })}
			field="risk_scenarios"
			label={m.riskScenarios()}
			helpText="Risk scenarios to accept"
			multiple
		/>
	{:else if URLModel === 'security-functions'}
		<TextField {form} field="ref_id" label={m.ref()} />
		<Select {form} options={model.selectOptions['category']} field="category" label={m.category()} />
		<TextField {form} field="provider" label={m.provider()} />
		<AutocompleteSelect
			{form}
			options={getOptions({ objects: model.foreignKeys['folder'] })}
			field="folder"
			label={m.domain()}
			hide={initialData.folder}
		/>
	{:else if URLModel === 'evidences'}
		<FileInput
			{form}
			helpText={object.attachment
				? `WARNING: Uploading a new file will overwrite the existing one: ${object.attachment}`
				: 'File for evidence (eg. screenshot, log file, etc.)'}
			field="attachment"
			label={m.attachment()}
		/>
		<AutocompleteSelect
			{form}
			options={getOptions({ objects: model.foreignKeys['folder'] })}
			field="folder"
			label={m.domain()}
			hide={initialData.security_measures || initialData.requirement_assessments}
		/>
		<TextField
			{form}
			field="link"
			label={m.link()}
			helpText="Link to the evidence (eg. Jira ticket, etc.)"
		/>
	{:else if URLModel === 'compliance-assessments'}
		<AutocompleteSelect
			{form}
			options={getOptions({ objects: model.foreignKeys['project'] })}
			field="project"
			label={m.project()}
			hide={initialData.project}
		/>
		<TextField {form} field="version" label={m.version()} />
		<AutocompleteSelect
			{form}
			options={getOptions({ objects: model.foreignKeys['framework'] })}
			field="framework"
			label={m.framework()}
		/>
<<<<<<< HEAD
		<TextField type="date" {form} field="eta" label={m.eta()} helpText="Estimated time of arrival" />
=======
		<AutocompleteSelect
			{form}
			multiple
			options={getOptions({ objects: model.foreignKeys['authors'], label: 'email' })}
			field="authors"
			label="Authors"
		/>
		<AutocompleteSelect
			{form}
			multiple
			options={getOptions({ objects: model.foreignKeys['reviewers'], label: 'email' })}
			field="reviewers"
			label="Reviewers"
		/>
		<TextField type="date" {form} field="eta" label="ETA" helpText="Estimated time of arrival" />
>>>>>>> 9a7ddf47
		<TextField
			type="date"
			{form}
			field="due_date"
			label={m.dueDate()}
			helpText="Date by which the assessment must be completed"
		/>
	{:else if URLModel === 'assets'}
		<TextArea {form} field="business_value" label={m.businessValue()} />
		<AutocompleteSelect
			{form}
			options={getOptions({ objects: model.foreignKeys['folder'] })}
			field="folder"
			label={m.domain()}
			hide={initialData.folder}
		/>
		<Select {form} options={model.selectOptions['type']} field="type" label="Type" />
		<AutocompleteSelect
			disabled={data.type === 'PR'}
			multiple
			{form}
			options={getOptions({ objects: model.foreignKeys['parent_assets'], self: object })}
			field="parent_assets"
			label={m.parentAssets()}
		/>
	{:else if URLModel === 'requirement-assessments'}
		<Select {form} options={model.selectOptions['status']} field="status" label={m.status()} />
		<TextArea {form} field="observation" label={m.observation()} />
		<HiddenInput {form} field="folder" />
		<HiddenInput {form} field="requirement" />
		<HiddenInput {form} field="compliance_assessment" />
	{:else if URLModel === 'users'}
		<TextField {form} field="email" label={m.email()} />
		{#if shape.first_name && shape.last_name}
			<TextField {form} field="first_name" label={m.firstName()} />
			<TextField {form} field="last_name" label={m.lastName()} />
		{/if}
		{#if shape.user_groups}
			<AutocompleteSelect
				{form}
				multiple
				options={getOptions({ objects: model.foreignKeys['user_groups'] })}
				field="user_groups"
				label={m.userGroups()}
			/>
		{/if}
		{#if shape.is_active}
			<Checkbox
				{form}
				field="is_active"
				label={m.isActive()}
				helpText="Designates whether this user should be treated as active"
			/>
		{/if}
	{/if}
	<div class="flex flex-row justify-between space-x-4">
		{#if closeModal}
			<button
				class="btn bg-gray-400 text-white font-semibold w-full"
				data-testid="cancel-button"
				type="button"
				on:click={parent.onClose}>Cancel</button
			>
			<button
				class="btn variant-filled-primary font-semibold w-full"
				data-testid="save-button"
				type="submit">Save</button
			>
		{:else}
			<button
				class="btn bg-gray-400 text-white font-semibold w-full"
				data-testid="cancel-button"
				type="button"
				on:click={cancel}>Cancel</button
			>
			<button
				class="btn variant-filled-primary font-semibold w-full"
				data-testid="save-button"
				type="submit">Save</button
			>
		{/if}
	</div>
</SuperForm><|MERGE_RESOLUTION|>--- conflicted
+++ resolved
@@ -112,9 +112,6 @@
 			label={m.riskMatrix()}
 			helpText="WARNING: You will not be able to change the risk matrix after the risk assessment is created"
 		/>
-<<<<<<< HEAD
-		<TextField type="date" {form} field="eta" label={m.eta()} helpText="Estimated time of arrival" />
-=======
 		<AutocompleteSelect
 			{form}
 			multiple
@@ -129,8 +126,7 @@
 			field="reviewers"
 			label="Reviewers"
 		/>
-		<TextField type="date" {form} field="eta" label="ETA" helpText="Estimated time of arrival" />
->>>>>>> 9a7ddf47
+		<TextField type="date" {form} field="eta" label={m.eta()} helpText="Estimated time of arrival" />
 		<TextField
 			type="date"
 			{form}
@@ -163,17 +159,11 @@
 			field="threats"
 			label={m.threats()}
 		/>
-<<<<<<< HEAD
-	{:else if URLModel === 'security-measures'}
-		<Select {form} options={model.selectOptions['category']} field="category" label={m.category()} />
-		<Select {form} options={model.selectOptions['status']} field="status" label={m.status()} />
-=======
 	{:else if URLModel === 'security-measures' || URLModel === 'policies'}
 		{#if schema.shape.category}
-			<Select {form} options={model.selectOptions['category']} field="category" label="Category" />
-		{/if}
-		<Select {form} options={model.selectOptions['status']} field="status" label="Status" />
->>>>>>> 9a7ddf47
+		<Select {form} options={model.selectOptions['category']} field="category" label={m.category()} />
+		{/if}
+		<Select {form} options={model.selectOptions['status']} field="status" label={m.status()} />
 		<AutocompleteSelect
 			{form}
 			multiple
@@ -296,9 +286,6 @@
 			field="framework"
 			label={m.framework()}
 		/>
-<<<<<<< HEAD
-		<TextField type="date" {form} field="eta" label={m.eta()} helpText="Estimated time of arrival" />
-=======
 		<AutocompleteSelect
 			{form}
 			multiple
@@ -313,8 +300,7 @@
 			field="reviewers"
 			label="Reviewers"
 		/>
-		<TextField type="date" {form} field="eta" label="ETA" helpText="Estimated time of arrival" />
->>>>>>> 9a7ddf47
+		<TextField type="date" {form} field="eta" label={m.eta()} helpText="Estimated time of arrival" />
 		<TextField
 			type="date"
 			{form}
