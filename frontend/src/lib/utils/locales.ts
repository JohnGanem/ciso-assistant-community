import * as m from '../../paraglide/messages';

export const LOCALE_MAP = {
	en: {
		name: 'english',
		flag: '🇬🇧'
	},
	fr: {
		name: 'french',
		flag: '🇫🇷'
	}
};

export function toCamelCase(str: string) {
	if ( typeof str !== 'string' ) return str;
	str = str.charAt(0).toLowerCase() + str.slice(1).replace(' ', '');
	return str.replace(/[_-]\w/g, match => match.charAt(1).toUpperCase());
}

export function capitalizeFirstLetter(str: string) {
	return str.charAt(0).toUpperCase() + str.slice(1);
}

interface LocalItems {
	[key: string]: string;
}

export function localItems(languageTag: string): LocalItems {
	const LOCAL_ITEMS = {
		french: m.french({ languageTag: languageTag }),
		english: m.english({ languageTag: languageTag }),
		home: m.home({ languageTag: languageTag }),
		edit: m.edit({ languageTag: languageTag }),
		overview: m.overview({ languageTag: languageTag }),
		context: m.context({ languageTag: languageTag }),
		governance: m.governance({ languageTag: languageTag }),
		risk: m.risk({ languageTag: languageTag }),
		compliance: m.compliance({ languageTag: languageTag }),
		organization: m.organization({ languageTag: languageTag }),
		extra: m.extra({ languageTag: languageTag }),
		analytics: m.analytics({ languageTag: languageTag }),
		calendar: m.calendar({ languageTag: languageTag }),
		threats: m.threats({ languageTag: languageTag }),
		securityFunctions: m.securityFunctions({ languageTag: languageTag }),
		securityMeasures: m.securityMeasures({ languageTag: languageTag }),
		assets: m.assets({ languageTag: languageTag }),
		asset: m.asset({ languageTag: languageTag }),
		policies: m.policies({ languageTag: languageTag }),
		riskMatrices: m.riskMatrices({ languageTag: languageTag }),
		riskAssessments: m.riskAssessments({ languageTag: languageTag }),
		riskScenarios: m.riskScenarios({ languageTag: languageTag }),
		riskScenario: m.riskScenario({ languageTag: languageTag }),
		riskAcceptances: m.riskAcceptances({ languageTag: languageTag }),
		riskAcceptance: m.riskAcceptance({ languageTag: languageTag }),
		complianceAssessments: m.complianceAssessments({ languageTag: languageTag }),
		complianceAssessment: m.complianceAssessment({ languageTag: languageTag }),
		evidences: m.evidences({ languageTag: languageTag }),
		evidence: m.evidence({ languageTag: languageTag }),
		frameworks: m.frameworks({ languageTag: languageTag }),
		domains: m.domains({ languageTag: languageTag }),
		projects: m.projects({ languageTag: languageTag }),
		users: m.users({ languageTag: languageTag }),
		user: m.user({ languageTag: languageTag }),
		userGroups: m.userGroups({ languageTag: languageTag }),
		roleAssignments: m.roleAssignments({ languageTag: languageTag }),
		xRays: m.xRays({ languageTag: languageTag }),
		scoringAssistant: m.scoringAssistant({ languageTag: languageTag }),
		libraries: m.libraries({ languageTag: languageTag }),
		backupRestore: m.backupRestore({ languageTag: languageTag }),
		myProfile: m.myProfile({ languageTag: languageTag }),
		aboutCiso: m.aboutCiso({ languageTag: languageTag }),
		Logout: m.Logout({ languageTag: languageTag }),
		name: m.name({ languageTag: languageTag }),
		description: m.description({ languageTag: languageTag }),
		parentDomain: m.parentDomain({ languageTag: languageTag }),
		ref: m.ref({ languageTag: languageTag }),
		refId: m.refId({ languageTag: languageTag }),
		businessValue: m.businessValue({ languageTag: languageTag }),
		email: m.email({ languageTag: languageTag }),
		firstName: m.firstName({ languageTag: languageTag }),
		lastName: m.lastName({ languageTag: languageTag }),
		category: m.category({ languageTag: languageTag }),
		eta: m.eta({ languageTag: languageTag }),
		securityFunction: m.securityFunction({ languageTag: languageTag }),
		securityMeasure: m.securityMeasure({ languageTag: languageTag }),
		provider: m.provider({ languageTag: languageTag }),
		domain: m.domain({ languageTag: languageTag }),
		urn: m.urn({ languageTag: languageTag }),
		id: m.id({ languageTag: languageTag }),
		treatmentStatus: m.treatmentStatus({ languageTag: languageTag }),
		currentLevel: m.currentLevel({ languageTag: languageTag }),
		residualLevel: m.residualLevel({ languageTag: languageTag }),
		riskMatrix: m.riskMatrix({ languageTag: languageTag }),
		project: m.project({ languageTag: languageTag }),
		folder: m.folder({ languageTag: languageTag }),
		riskAssessment: m.riskAssessment({ languageTag: languageTag }),
		threat: m.threat({ languageTag: languageTag }),
		framework: m.framework({ languageTag: languageTag }),
		file: m.file({ languageTag: languageTag }),
		language: m.language({ languageTag: languageTag }),
		builtin: m.builtin({ languageTag: languageTag }),
		status: m.status({ languageTag: languageTag }),
		effort: m.effort({ languageTag: languageTag }),
		impact: m.impact({ languageTag: languageTag }),
		expiryDate: m.expiryDate({ languageTag: languageTag }),
		link: m.link({ languageTag: languageTag }),
		createdAt: m.createdAt({ languageTag: languageTag }),
		updatedAt: m.updatedAt({ languageTag: languageTag }),
		acceptedAt: m.acceptedAt({ languageTag: languageTag }),
		rejectedAt: m.rejectedAt({ languageTag: languageTag }),
		revokedAt: m.revokedAt({ languageTag: languageTag }),
		locale: m.locale({ languageTag: languageTag }),
		defaultLocale: m.defaultLocale({ languageTag: languageTag }),
		annotation: m.annotation({ languageTag: languageTag }),
		library: m.library({ languageTag: languageTag }),
		typicalEvidence: m.typicalEvidence({ languageTag: languageTag }),
		parentAsset: m.parentAsset({ languageTag: languageTag }),
		parentAssets: m.parentAssets({ languageTag: languageTag }),
		approver: m.approver({ languageTag: languageTag }),
		state: m.state({ languageTag: languageTag }),
		justification: m.justification({ languageTag: languageTag }),
		parentFolder: m.parentFolder({ languageTag: languageTag }),
		contentType: m.contentType({ languageTag: languageTag }),
		type: m.type({ languageTag: languageTag }),
		lcStatus: m.lcStatus({ languageTag: languageTag }),
		internalReference: m.internalReference({ languageTag: languageTag }),
		isActive: m.isActive({ languageTag: languageTag }),
		dateJoined: m.dateJoined({ languageTag: languageTag }),
		version: m.version({ languageTag: languageTag }),
		treatment: m.treatment({ languageTag: languageTag }),
		rid: m.rid({ languageTag: languageTag }),
		currentProba: m.currentProba({ languageTag: languageTag }),
		currentImpact: m.currentImpact({ languageTag: languageTag }),
		residualProba: m.residualProba({ languageTag: languageTag }),
		residualImpact: m.residualImpact({ languageTag: languageTag }),
		existingMeasures: m.existingMeasures({ languageTag: languageTag }),
		strengthOfKnowledge: m.strengthOfKnowledge({ languageTag: languageTag }),
		dueDate: m.dueDate({ languageTag: languageTag }),
		attachment: m.attachment({ languageTag: languageTag }),
		observation: m.observation({ languageTag: languageTag }),
		planned: m.planned({ languageTag: languageTag }),
		active: m.active({ languageTag: languageTag }),
		inactive: m.inactive({ languageTag: languageTag }),
		addThreat: m.addThreat({ languageTag: languageTag }),
		addSecurityFunction: m.addSecurityFunction({ languageTag: languageTag }),
		addSecurityMeasure: m.addSecurityMeasure({ languageTag: languageTag }),
		addAsset: m.addAsset({ languageTag: languageTag }),
		addRiskAssessment: m.addRiskAssessment({ languageTag: languageTag }),
		addRiskScenario: m.addRiskScenario({ languageTag: languageTag }),
		addRiskAcceptance: m.addRiskAcceptance({ languageTag: languageTag }),
		addComplianceAssessment: m.addComplianceAssessment({ languageTag: languageTag }),
		addEvidence: m.addEvidence({ languageTag: languageTag }),
		addDomain: m.addDomain({ languageTag: languageTag }),
		addProject: m.addProject({ languageTag: languageTag }),
		addUser: m.addUser({ languageTag: languageTag }),
		addPolicy: m.addPolicy({ languageTag: languageTag }),
		associatedThreats: m.associatedThreats({ languageTag: languageTag }),
		associatedSecurityFunctions: m.associatedSecurityFunctions({ languageTag: languageTag }),
		associatedSecurityMeasures: m.associatedSecurityMeasures({ languageTag: languageTag }),
		associatedAssets: m.associatedAssets({ languageTag: languageTag }),
		associatedRiskAssessments: m.associatedRiskAssessments({ languageTag: languageTag }),
		associatedRiskScenarios: m.associatedRiskScenarios({ languageTag: languageTag }),
		associatedRiskAcceptances: m.associatedRiskAcceptances({ languageTag: languageTag }),
		associatedComplianceAssessments: m.associatedComplianceAssessments({
			languageTag: languageTag
		}),
		associatedEvidences: m.associatedEvidences({ languageTag: languageTag }),
		associatedDomains: m.associatedDomains({ languageTag: languageTag }),
		associatedProjects: m.associatedProjects({ languageTag: languageTag }),
		associatedUsers: m.associatedUsers({ languageTag: languageTag }),
		changePassword: m.changePassword({ languageTag: languageTag }),
		label: m.label({ languageTag: languageTag }),
		NA: m.NA({ languageTag: languageTag }),
		threatAgentFactors: m.threatAgentFactors({ languageTag: languageTag }),
		vulnerabilityFactors: m.vulnerabilityFactors({ languageTag: languageTag }),
		businessImpactFactors: m.businessImpactFactors({ languageTag: languageTag }),
		technicalImpactFactors: m.technicalImpactFactors({ languageTag: languageTag }),
		assessmentVector: m.assessmentVector({ languageTag: languageTag }),
		skillLevelText: m.skillLevelText({ languageTag: languageTag }),
		skillLevelChoice1: m.skillLevelChoice1({ languageTag: languageTag }),
		skillLevelChoice2: m.skillLevelChoice2({ languageTag: languageTag }),
		skillLevelChoice3: m.skillLevelChoice3({ languageTag: languageTag }),
		skillLevelChoice4: m.skillLevelChoice4({ languageTag: languageTag }),
		skillLevelChoice5: m.skillLevelChoice5({ languageTag: languageTag }),
		motiveText: m.motiveText({ languageTag: languageTag }),
		motiveChoice1: m.motiveChoice1({ languageTag: languageTag }),
		motiveChoice2: m.motiveChoice2({ languageTag: languageTag }),
		motiveChoice3: m.motiveChoice3({ languageTag: languageTag }),
		opportunityText: m.opportunityText({ languageTag: languageTag }),
		opportunityChoice1: m.opportunityChoice1({ languageTag: languageTag }),
		opportunityChoice2: m.opportunityChoice2({ languageTag: languageTag }),
		opportunityChoice3: m.opportunityChoice3({ languageTag: languageTag }),
		opportunityChoice4: m.opportunityChoice4({ languageTag: languageTag }),
		sizeText: m.sizeText({ languageTag: languageTag }),
		sizeChoice1: m.sizeChoice1({ languageTag: languageTag }),
		sizeChoice2: m.sizeChoice2({ languageTag: languageTag }),
		sizeChoice3: m.sizeChoice3({ languageTag: languageTag }),
		sizeChoice4: m.sizeChoice4({ languageTag: languageTag }),
		sizeChoice5: m.sizeChoice5({ languageTag: languageTag }),
		easeOfDiscoveryText: m.easeOfDiscoveryText({ languageTag: languageTag }),
		easeOfDiscoveryChoice1: m.easeOfDiscoveryChoice1({ languageTag: languageTag }),
		easeOfDiscoveryChoice2: m.easeOfDiscoveryChoice2({ languageTag: languageTag }),
		easeOfDiscoveryChoice3: m.easeOfDiscoveryChoice3({ languageTag: languageTag }),
		easeOfDiscoveryChoice4: m.easeOfDiscoveryChoice4({ languageTag: languageTag }),
		easeOfExploitText: m.easeOfExploitText({ languageTag: languageTag }),
		easeOfExploitChoice1: m.easeOfExploitChoice1({ languageTag: languageTag }),
		easeOfExploitChoice2: m.easeOfExploitChoice2({ languageTag: languageTag }),
		easeOfExploitChoice3: m.easeOfExploitChoice3({ languageTag: languageTag }),
		easeOfExploitChoice4: m.easeOfExploitChoice4({ languageTag: languageTag }),
		awarenessText: m.awarenessText({ languageTag: languageTag }),
		awarenessChoice1: m.awarenessChoice1({ languageTag: languageTag }),
		awarenessChoice2: m.awarenessChoice2({ languageTag: languageTag }),
		awarenessChoice3: m.awarenessChoice3({ languageTag: languageTag }),
		awarenessChoice4: m.awarenessChoice4({ languageTag: languageTag }),
		intrusionDetectionText: m.intrusionDetectionText({ languageTag: languageTag }),
		intrusionDetectionChoice1: m.intrusionDetectionChoice1({ languageTag: languageTag }),
		intrusionDetectionChoice2: m.intrusionDetectionChoice2({ languageTag: languageTag }),
		intrusionDetectionChoice3: m.intrusionDetectionChoice3({ languageTag: languageTag }),
		intrusionDetectionChoice4: m.intrusionDetectionChoice4({ languageTag: languageTag }),
		financialDamageText: m.financialDamageText({ languageTag: languageTag }),
		financialDamageChoice1: m.financialDamageChoice1({ languageTag: languageTag }),
		financialDamageChoice2: m.financialDamageChoice2({ languageTag: languageTag }),
		financialDamageChoice3: m.financialDamageChoice3({ languageTag: languageTag }),
		financialDamageChoice4: m.financialDamageChoice4({ languageTag: languageTag }),
		reputationDamageText: m.reputationDamageText({ languageTag: languageTag }),
		reputationDamageChoice1: m.reputationDamageChoice1({ languageTag: languageTag }),
		reputationDamageChoice2: m.reputationDamageChoice2({ languageTag: languageTag }),
		reputationDamageChoice3: m.reputationDamageChoice3({ languageTag: languageTag }),
		reputationDamageChoice4: m.reputationDamageChoice4({ languageTag: languageTag }),
		nonComplianceText: m.nonComplianceText({ languageTag: languageTag }),
		nonComplianceChoice1: m.nonComplianceChoice1({ languageTag: languageTag }),
		nonComplianceChoice2: m.nonComplianceChoice2({ languageTag: languageTag }),
		nonComplianceChoice3: m.nonComplianceChoice3({ languageTag: languageTag }),
		nonComplianceChoice4: m.nonComplianceChoice4({ languageTag: languageTag }),
		privacyViolationText: m.privacyViolationText({ languageTag: languageTag }),
		privacyViolationChoice1: m.privacyViolationChoice1({ languageTag: languageTag }),
		privacyViolationChoice2: m.privacyViolationChoice2({ languageTag: languageTag }),
		privacyViolationChoice3: m.privacyViolationChoice3({ languageTag: languageTag }),
		privacyViolationChoice4: m.privacyViolationChoice4({ languageTag: languageTag }),
		lossOfConfidentialityText: m.lossOfConfidentialityText({ languageTag: languageTag }),
		lossOfConfidentialityChoice1: m.lossOfConfidentialityChoice1({ languageTag: languageTag }),
		lossOfConfidentialityChoice2: m.lossOfConfidentialityChoice2({ languageTag: languageTag }),
		lossOfConfidentialityChoice3: m.lossOfConfidentialityChoice3({ languageTag: languageTag }),
		lossOfConfidentialityChoice4: m.lossOfConfidentialityChoice4({ languageTag: languageTag }),
		lossOfIntegrityText: m.lossOfIntegrityText({ languageTag: languageTag }),
		lossOfIntegrityChoice1: m.lossOfIntegrityChoice1({ languageTag: languageTag }),
		lossOfIntegrityChoice2: m.lossOfIntegrityChoice2({ languageTag: languageTag }),
		lossOfIntegrityChoice3: m.lossOfIntegrityChoice3({ languageTag: languageTag }),
		lossOfIntegrityChoice4: m.lossOfIntegrityChoice4({ languageTag: languageTag }),
		lossOfIntegrityChoice5: m.lossOfIntegrityChoice5({ languageTag: languageTag }),
		lossOfAvailabilityText: m.lossOfAvailabilityText({ languageTag: languageTag }),
		lossOfAvailabilityChoice1: m.lossOfAvailabilityChoice1({ languageTag: languageTag }),
		lossOfAvailabilityChoice2: m.lossOfAvailabilityChoice2({ languageTag: languageTag }),
		lossOfAvailabilityChoice3: m.lossOfAvailabilityChoice3({ languageTag: languageTag }),
		lossOfAvailabilityChoice4: m.lossOfAvailabilityChoice4({ languageTag: languageTag }),
		lossOfAccountabilityText: m.lossOfAccountabilityText({ languageTag: languageTag }),
		lossOfAccountabilityChoice1: m.lossOfAccountabilityChoice1({ languageTag: languageTag }),
		lossOfAccountabilityChoice2: m.lossOfAccountabilityChoice2({ languageTag: languageTag }),
		lossOfAccountabilityChoice3: m.lossOfAccountabilityChoice3({ languageTag: languageTag }),
		undefined: m.undefined({ languageTag: languageTag }),
		production: m.production({ languageTag: languageTag }),
		development: m.development({ languageTag: languageTag }),
		design: m.design({ languageTag: languageTag }),
		endOfLife: m.endOfLife({ languageTag: languageTag }),
		dropped: m.dropped({ languageTag: languageTag }),
		technical: m.technical({ languageTag: languageTag }),
		physical: m.physical({ languageTag: languageTag }),
		small: m.small({ languageTag: languageTag }),
		medium: m.medium({ languageTag: languageTag }),
		large: m.large({ languageTag: languageTag }),
		extraLarge: m.extraLarge({ languageTag: languageTag }),
		policy: m.policy({ languageTag: languageTag }),
		process: m.process({ languageTag: languageTag }),
		composer: m.composer({ languageTag: languageTag }),
		plan: m.plan({ languageTag: languageTag }),
<<<<<<< HEAD
		open: m.open({ languageTag: languageTag }),
		mitigate: m.mitigate({ languageTag: languageTag }),
		accept: m.accept({ languageTag: languageTag }),
		transfer: m.transfer({ languageTag: languageTag }),
		avoid: m.avoid({ languageTag: languageTag }),
		primary: m.primary({ languageTag: languageTag }),
		support: m.support({ languageTag: languageTag }),
=======
		toDo: m.toDo({ languageTag: languageTag }),
		inProgress: m.inProgress({ languageTag: languageTag }),
		nonCompliant: m.nonCompliant({ languageTag: languageTag }),
		partiallyCompliant: m.partiallyCompliant({ languageTag: languageTag }),
		compliant: m.compliant({ languageTag: languageTag }),
		notApplicable: m.notApplicable({ languageTag: languageTag })
>>>>>>> 20c9929f
	};
	return LOCAL_ITEMS;
}<|MERGE_RESOLUTION|>--- conflicted
+++ resolved
@@ -273,7 +273,6 @@
 		process: m.process({ languageTag: languageTag }),
 		composer: m.composer({ languageTag: languageTag }),
 		plan: m.plan({ languageTag: languageTag }),
-<<<<<<< HEAD
 		open: m.open({ languageTag: languageTag }),
 		mitigate: m.mitigate({ languageTag: languageTag }),
 		accept: m.accept({ languageTag: languageTag }),
@@ -281,14 +280,12 @@
 		avoid: m.avoid({ languageTag: languageTag }),
 		primary: m.primary({ languageTag: languageTag }),
 		support: m.support({ languageTag: languageTag }),
-=======
 		toDo: m.toDo({ languageTag: languageTag }),
 		inProgress: m.inProgress({ languageTag: languageTag }),
 		nonCompliant: m.nonCompliant({ languageTag: languageTag }),
 		partiallyCompliant: m.partiallyCompliant({ languageTag: languageTag }),
 		compliant: m.compliant({ languageTag: languageTag }),
 		notApplicable: m.notApplicable({ languageTag: languageTag })
->>>>>>> 20c9929f
 	};
 	return LOCAL_ITEMS;
 }