import json
import time
import os
from pathlib import Path
import re
from typing import List, Union
from django.core.exceptions import SuspiciousFileOperation
from django.http import Http404

import yaml
from ciso_assistant import settings
from core.models import (
    Framework,
    Library,
    RequirementNode,
    RiskMatrix,
    ReferenceControl,
    Threat,
)
from django.db import transaction
from iam.models import Folder

<<<<<<< HEAD
from django.db.utils import OperationalError
=======
import structlog

logger = structlog.get_logger(__name__)

URN_REGEX = r"^urn:([a-zA-Z0-9_-]+):([a-zA-Z0-9_-]+):([a-zA-Z0-9_-]+)(?::([a-zA-Z0-9_-]+))?:(.+)$"


def match_urn(urn_string):
    match = re.match(URN_REGEX, urn_string)
    if match:
        return match.groups()  # Returns all captured groups from the regex match
    else:
        return None

>>>>>>> 1f071640

def get_available_library_files():
    """
    Returns a list of available library files

    Returns:
        files: list of available library files
    """
    files = []
    path = settings.BASE_DIR / "library/libraries"
    for f in os.listdir(path):
        if (
            os.path.isfile(os.path.join(path, f))
            and f.endswith(".yaml")
            or f.endswith(".yml")
        ):
            files.append(f)
    return files


def get_available_libraries():
    """
    Returns a list of available libraries

    Returns:
        libraries: list of available libraries
    """
    files = get_available_library_files()
    path = settings.BASE_DIR / "library/libraries"
    libraries = []
    for f in files:
        with open(path / f, "r", encoding="utf-8") as file:
            libs = yaml.safe_load_all(file)
            for _lib in list(libs):
                if (lib := Library.objects.filter(urn=_lib["urn"]).first()) is not None:
                    _lib["id"] = lib.id
                    _lib["reference_count"] = lib.reference_count
                libraries.append(_lib)
    return libraries


def get_library_names(libraries):
    """
    Returns a list of available library names

    Returns:
        names: list of available library names
    """
    names = []
    for lib in libraries:
        names.append(lib.get("name"))
    return names


def get_library(urn: str) -> dict | None:
    """
    Returns a library by urn, trying to minimize file I/O by directly accessing the specific YAML file.

    Args:
        urn: URN of the library to return.

    Returns:
        The library with the given urn, or None if not found.
    """
    if match_urn(urn) is None:
        logger.error("Invalid URN", urn=urn)
        raise ValueError("Invalid URN")

    # First, try to fetch the library from the database.dd
    try:
        lib = Library.objects.get(urn=urn)
        return {
            "id": lib.id,
            "urn": lib.urn,
            "name": lib.name,
            "description": lib.description,
            "provider": lib.provider,
            "packager": lib.packager,
            "copyright": lib.copyright,
            "reference_count": lib.reference_count,
            "objects": lib._objects,
        }
    except Library.DoesNotExist:
        # Construct the path to the YAML file from the urn.
        filename = urn.split(":")[-1]
        libraries_path = settings.BASE_DIR / "library/libraries"
        _path = libraries_path / f"{filename}.yaml"

        # Ensure that the path is within the libraries directory to prevent directory traversal attacks.
        path = Path(os.path.abspath(_path))

        logger.info(
            "Attempting to load library",
            filename=filename,
            path=path,
        )
        if not path.parent.samefile(libraries_path):
            logger.error(
                "Attempted to access file outside of libraries directory",
                path=path,
                libraries_path=libraries_path,
            )
            raise SuspiciousFileOperation(
                "Attempted to access file outside of libraries directory"
            )

        # Attempt to directly load the library from its specific YAML file.
        if os.path.isfile(path):
            with open(path, "r", encoding="utf-8") as file:
                library_data = yaml.safe_load(file)
                if library_data and library_data.get("urn") == urn:
                    return library_data
        logger.error("File not found", path=path)

    logger.error("Library not found", urn=urn)
    raise Http404("Library not found")


def get_library_items(library, type: str) -> list[dict]:
    """
    Returns a list of items of a given type from a library

    Args:
        library: library to return items from
        type: type of items to return

    Returns:
        items: list of items of the given type from the library
    """
    return library["objects"].get(type, [])


class RequirementNodeImporter:
    REQUIRED_FIELDS = {"urn"}

    def __init__(self, requirement_data: dict, index: int):
        self.requirement_data = requirement_data
        self.index = index

    def is_valid(self) -> Union[str, None]:
        if missing_fields := self.REQUIRED_FIELDS - set(self.requirement_data.keys()):
            return "Missing the following fields : {}".format(", ".join(missing_fields))

    def import_requirement_node(self, framework_object: Framework):
        requirement_node = RequirementNode.objects.create(
            # Should i just inherit the folder from Framework or this is useless ?
            folder=Folder.get_root_folder(),
            framework=framework_object,
            urn=self.requirement_data["urn"],
            parent_urn=self.requirement_data.get("parent_urn"),
            assessable=self.requirement_data.get("assessable"),
            ref_id=self.requirement_data.get("ref_id"),
            annotation=self.requirement_data.get("annotation"),
            provider=framework_object.provider,
            order_id=self.index,
            level=self.requirement_data.get("level"),
            name=self.requirement_data.get("name"),
            description=self.requirement_data.get("description"),
            maturity=self.requirement_data.get("maturity"),
            locale=framework_object.locale,
            default_locale=framework_object.default_locale,
            is_published=True,
        )

        for threat in self.requirement_data.get("threats", []):
            requirement_node.threats.add(Threat.objects.get(urn=threat.lower()))

        for reference_control in self.requirement_data.get("reference_controls", []):
            requirement_node.reference_controls.add(
                ReferenceControl.objects.get(urn=reference_control.lower())
            )

# The couple (URN, locale) is unique. ===> Check it in the future
class FrameworkImporter:
    REQUIRED_FIELDS = {"ref_id", "urn"}
    OBJECT_FIELDS = {"requirement_nodes", "requirements"}  # "requirement_levels"

    def __init__(self, framework_data: dict):
        self.framework_data = framework_data
        # self._requirement_levels = []
        self._requirement_nodes = []

    def init_requirement_nodes(self, requirement_nodes: List[dict]) -> Union[str, None]:
        requirement_node_importers = []
        import_errors = []
        for index, requirement_node_data in enumerate(requirement_nodes):
            requirement_node_importer = RequirementNodeImporter(
                requirement_node_data, index
            )
            requirement_node_importers.append(requirement_node_importer)
            if (
                requirement_node_error := requirement_node_importer.is_valid()
            ) is not None:
                import_errors.append((index, requirement_node_error))

        self._requirement_nodes = requirement_node_importers

        if import_errors:
            invalid_requirement_index, invalid_requirement_error = import_errors[0]
            return "[REQUIREMENT_ERROR] {} invalid requirement node{} detected, the {}{} requirement node has the following error : {}".format(
                len(import_errors),
                "s" if len(import_errors) > 1 else "",
                invalid_requirement_index + 1,
                {1: "st", 2: "nd", 3: "rd"}.get(invalid_requirement_index, "th"),
                invalid_requirement_error,
            )

    def is_empty(self):
        return (
            sum(
                len(self.framework_data.get(object_field, []))
                for object_field in self.OBJECT_FIELDS
            )
            == 0
        )

    def init(self) -> Union[str, None]:
        if missing_fields := self.REQUIRED_FIELDS - set(self.framework_data.keys()):
            return "Missing the following fields : {}".format(", ".join(missing_fields))

        detected_object_fields = self.OBJECT_FIELDS.union(self.framework_data.keys())

        if not detected_object_fields:
            return "The data must contain at least one of the following fields : {}".format(
                ", ".join(self.OBJECT_FIELDS)
            )

        if self.is_empty():
            return "No object has been detected among the object fields : {}".format(
                ", ".join(detected_object_fields)
            )

        if "requirement_nodes" in self.framework_data:
            requirement_node_data = self.framework_data["requirement_nodes"]
            if (
                requirement_node_import_error := self.init_requirement_nodes(
                    requirement_node_data
                )
            ) is not None:
                return requirement_node_import_error

    def import_framework(self, library_object: Library):
        framework_object = Framework.objects.create(
            folder=Folder.get_root_folder(),
            library=library_object,
            urn=self.framework_data["urn"],
            ref_id=self.framework_data["ref_id"],
            name=self.framework_data.get("name"),
            description=self.framework_data.get("description"),
            provider=library_object.provider,
            locale=library_object.locale,
            default_locale=library_object.default_locale,  # Change this in the future ?
            is_published=True,
        )

        for requirement_node in self._requirement_nodes:
            requirement_node.import_requirement_node(framework_object)


class ThreatImporter:
    REQUIRED_FIELDS = {"ref_id", "urn"}

    def __init__(self, threat_data: dict):
        self.threat_data = threat_data
        self._object = None

    def is_valid(self) -> Union[str, None]:
        if missing_fields := self.REQUIRED_FIELDS - set(self.threat_data.keys()):
            return "Missing the following fields : {}".format(", ".join(missing_fields))

    def import_threat(self, library_object: Library):
        Threat.objects.create(
            library=library_object,
            urn=self.threat_data.get("urn"),
            ref_id=self.threat_data["ref_id"],
            name=self.threat_data.get("name"),
            description=self.threat_data.get("description"),
            provider=library_object.provider,
            is_published=True,
            locale=library_object.locale,
            default_locale=library_object.default_locale,  # Change this in the future ?
        )


# The couple (URN, locale) is unique. ===> Check it in the future
class ReferenceControlImporter:
    REQUIRED_FIELDS = {"ref_id", "urn"}
    CATEGORIES = set(_category[0] for _category in ReferenceControl.CATEGORY)

    def __init__(self, reference_control_data: dict):
        self.reference_control_data = reference_control_data

    def is_valid(self) -> Union[str, None]:
        if missing_fields := self.REQUIRED_FIELDS - set(
            self.reference_control_data.keys()
        ):
            return "Missing the following fields : {}".format(", ".join(missing_fields))

        if (category := self.reference_control_data.get("category")) is not None:
            if category not in ReferenceControlImporter.CATEGORIES:
                return "Invalid category '{}', the category must be among the following list : {}".format(
                    category, ", ".join(ReferenceControlImporter.CATEGORIES)
                )

    def import_reference_control(self, library_object: Library):
        ReferenceControl.objects.create(
            library=library_object,
            urn=self.reference_control_data.get("urn"),
            ref_id=self.reference_control_data["ref_id"],
            name=self.reference_control_data.get("name"),
            description=self.reference_control_data.get("description"),
            provider=library_object.provider,
            typical_evidence=self.reference_control_data.get("typical_evidence"),
            category=self.reference_control_data.get("category"),
            is_published=True,
            locale=library_object.locale,
            default_locale=library_object.default_locale,  # Change this in the future ?
        )


# The couple (URN, locale) is unique. ===> Check this in the future
class RiskMatrixImporter:
    REQUIRED_FIELDS = {"ref_id", "urn", "json_definition"}
    MATRIX_FIELDS = {"probability", "impact", "risk", "grid", "strength_of_knowledge"}

    def __init__(self, risk_matrix_data):
        self.risk_matrix_data = risk_matrix_data

    @staticmethod
    def is_valid_matrix(json_definition: dict) -> Union[str, None]:
        return None  # Do not verify anything for now

    def is_valid(self) -> Union[str, None]:
        return None  # Do not verify anything for now

        # Create function to check if the "JSON definition" of the matrix is wrong or not, this function will be called within this is_valid function and return an error string is an error occured or return None or success exactly like this one.

        if missing_fields := self.REQUIRED_FIELDS - set(self.risk_matrix_data.keys()):
            return "Missing the following fields : {}".format(", ".join(missing_fields))

    def import_risk_matrix(self, library_object: Library):
        matrix_data = {
            key: value
            for key, value in self.risk_matrix_data.items()
            if key in self.MATRIX_FIELDS
        }

        RiskMatrix.objects.create(
            library=library_object,
            folder=Folder.get_root_folder(),
            name=self.risk_matrix_data.get("name"),
            description=self.risk_matrix_data.get("description"),
            urn=self.risk_matrix_data.get("urn"),
            provider=library_object.provider,
            ref_id=self.risk_matrix_data.get("ref_id"),
            json_definition=json.dumps(matrix_data),
            is_enabled=self.risk_matrix_data.get("is_enabled", True),
            locale=library_object.locale,
            default_locale=library_object.default_locale,  # Change this in the future ?
            is_published=True,
        )


class LibraryImporter:
    REQUIRED_FIELDS = {"ref_id", "urn", "locale", "objects", "version"}
    OBJECT_FIELDS = ["threats", "reference_controls", "risk_matrix", "framework"]

    def __init__(self, data: dict):
        self._library_data = data
        self._framework_importer = None
        self._threats = []
        self._reference_controls = []
        self._risk_matrices = []

    def init_threats(self, threats: List[dict]) -> Union[str, None]:
        threat_importers = []
        import_errors = []
        for index, threat_data in enumerate(threats):
            threat_importer = ThreatImporter(threat_data)
            threat_importers.append(threat_importer)
            if (threat_error := threat_importer.is_valid()) is not None:
                import_errors.append((index, threat_error))

        self._threats = threat_importers

        if import_errors:
            # We will have to think about error message internationalization later
            invalid_threat_index, invalid_threat_error = import_errors[0]
            return "[THREAT_ERROR] {} invalid threat{} detected, the {}{} threat has the following error : {}".format(
                len(import_errors),
                "s" if len(import_errors) > 1 else "",
                invalid_threat_index + 1,
                {1: "st", 2: "nd", 3: "rd"}.get(invalid_threat_index, "th"),
                invalid_threat_error,
            )

    def init_reference_controls(
        self, reference_controls: List[dict]
    ) -> Union[str, None]:
        reference_controls_importers = []
        import_errors = []
        for index, reference_controls_data in enumerate(reference_controls):
            reference_control_importer = ReferenceControlImporter(
                reference_controls_data
            )
            reference_controls_importers.append(reference_control_importer)
            if (
                reference_control_error := reference_control_importer.is_valid()
            ) is not None:
                import_errors.append((index, reference_control_error))

        self._reference_controls = reference_controls_importers

        if import_errors:
            (
                invalid_reference_control_index,
                invalid_reference_control_error,
            ) = import_errors[0]
            return "[REFERENCE_CONTROL_ERROR] {} invalid reference control{} detected, the {}{} reference control has the following error : {}".format(
                len(import_errors),
                "s" if len(import_errors) > 1 else "",
                invalid_reference_control_index + 1,
                {1: "st", 2: "nd", 3: "rd"}.get(invalid_reference_control_index, "th"),
                invalid_reference_control_error,
            )

    def init_risk_matrices(self, risk_matrices: List[dict]) -> Union[str, None]:
        risk_matrix_importers = []
        import_errors = []
        for index, risk_matrix_data in enumerate(risk_matrices):
            risk_matrix_importer = RiskMatrixImporter(risk_matrix_data)
            risk_matrix_importers.append(risk_matrix_importer)
            if (risk_matrix_error := risk_matrix_importer.is_valid()) is not None:
                import_errors.append((index, risk_matrix_error))

        self._risk_matrices = risk_matrix_importers

        if import_errors:
            invalid_risk_matrix_index, invalid_risk_matrix_error = import_errors[0]
            return "[RISK_MATRIX_ERROR] {} invalid matri{} detected, the {}{} risk matrix has the following error : {}".format(
                len(import_errors),
                "ces" if len(import_errors) > 1 else "x",
                invalid_risk_matrix_index + 1,
                {1: "st", 2: "nd", 3: "rd"}.get(invalid_risk_matrix_index, "th"),
                invalid_risk_matrix_error,
            )

    def init_framework(self, framework_data: dict) -> Union[str, None]:
        self._framework_importer = FrameworkImporter(framework_data)
        return self._framework_importer.init()

    def init(self) -> Union[str, None]:
        missing_fields = self.REQUIRED_FIELDS - set(self._library_data.keys())
        if missing_fields:
            return "The following fields are missing in the library: {}".format(
                ", ".join(missing_fields)
            )

        library_objects = self._library_data["objects"]

        if not any(
            object_field in library_objects for object_field in self.OBJECT_FIELDS
        ):
            return "The libary 'objects' field data must contain at least one of the following fields : {}".format(
                ", ".join(self.OBJECT_FIELDS)
            )

        if "framework" in library_objects:
            framework_data = library_objects["framework"]
            if (
                framework_import_error := self.init_framework(framework_data)
            ) is not None:
                print("framework_import_error", framework_import_error)
                return framework_import_error

        if "threats" in library_objects:
            threat_data = library_objects["threats"]
            if (threat_import_error := self.init_threats(threat_data)) is not None:
                print("threat errors", threat_import_error)
                return threat_import_error

        if "risk_matrix" in library_objects:
            risk_matrix_data = library_objects["risk_matrix"]
            if (
                risk_matrix_import_error := self.init_risk_matrices(risk_matrix_data)
            ) is not None:
                return risk_matrix_import_error

        if "reference_controls" in library_objects:
            reference_control_data = library_objects["reference_controls"]
            if (
                reference_control_import_error := self.init_reference_controls(
                    reference_control_data
                )
            ) is not None:
                return reference_control_import_error

    def check_and_import_dependencies(self):
        """Check and import library dependencies."""
        dependencies = self._library_data.get("dependencies", [])
        for dependency in dependencies:
            if not Library.objects.filter(urn=dependency).exists():
                import_library_view(get_library(dependency))

    def create_or_update_library(self):
        """Create or update the library object."""
        _urn = self._library_data["urn"]
        _locale = self._library_data["locale"]
        _default_locale = not Library.objects.filter(urn=_urn).exists()

        library_object, _created = Library.objects.update_or_create(
            defaults={
                "ref_id": self._library_data["ref_id"],
                "name": self._library_data.get("name"),
                "description": self._library_data.get("description", None),
                "urn": _urn,
                "locale": _locale,
                "default_locale": _default_locale,
                "version": self._library_data.get("version", None),
                "provider": self._library_data.get("provider", None),
                "packager": self._library_data.get("packager", None),
                "folder": Folder.get_root_folder(),  # TODO: make this configurable
                "is_published": True,
            },
            urn=_urn,
            locale=_locale,
        )
        return library_object

    def import_objects(self, library_object):
        """Import library objects."""
        if self._framework_importer is not None:
            self._framework_importer.import_framework(library_object)

        for threat in self._threats:
            threat.import_threat(library_object)

        for reference_control in self._reference_controls:
            reference_control.import_reference_control(library_object)

        for risk_matrix in self._risk_matrices:
            risk_matrix.import_risk_matrix(library_object)

    @transaction.atomic
    def _import_library(self) :
        library_object = self.create_or_update_library()
        self.import_objects(library_object)
        library_object.dependencies.set(
            Library.objects.filter(
                urn__in=self._library_data.get("dependencies", [])
            )
        )

    def import_library(self):
        """Main method to import a library."""
        if (error_message := self.init()) is not None:
            return error_message

        self.check_and_import_dependencies()

        for _ in range(10) :
            try:
                self._import_library()
                break
            except OperationalError as e :
                if e.args and e.args[0] == 'database is locked' :
                    time.sleep(1)
                else :
                    raise e
            except Exception as e :
                # TODO: Switch to proper logging
                print(f"Library import exception: {e}")
                raise e

def import_library_view(library: dict) -> Union[str, None]:
    """
    Imports a library

    Parameters
    ----------
    library : dict
        A library dictionary loaded from a library YAML configuration file.

    Returns
    -------
    optional_error : Union[str,None]
        A string describing the error if the function fails and returns None on success.
    """
    # NOTE: We should just use LibraryImporter.import_library at this point
    library_importer = LibraryImporter(library)
    return library_importer.import_library()<|MERGE_RESOLUTION|>--- conflicted
+++ resolved
@@ -20,9 +20,7 @@
 from django.db import transaction
 from iam.models import Folder
 
-<<<<<<< HEAD
 from django.db.utils import OperationalError
-=======
 import structlog
 
 logger = structlog.get_logger(__name__)
@@ -37,7 +35,6 @@
     else:
         return None
 
->>>>>>> 1f071640
 
 def get_available_library_files():
     """
