--- conflicted
+++ resolved
@@ -1263,7 +1263,6 @@
     parent_assets = models.ManyToManyField(
         "self", blank=True, verbose_name=_("parent assets"), symmetrical=False
     )
-<<<<<<< HEAD
     reference_link = models.URLField(
         null=True,
         blank=True,
@@ -1297,14 +1296,12 @@
         help_text=_("Maximum Tolerable Downtime in seconds"),
     )
 
-=======
     owner = models.ManyToManyField(
         User,
         blank=True,
         verbose_name=_("Owner"),
         related_name="assets",
     )
->>>>>>> 5d3ee502
     fields_to_check = ["name"]
 
     class Meta:
