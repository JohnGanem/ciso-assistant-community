from core.views import BaseModelViewSet as AbstractBaseModelViewSet
from .models import (
    EbiosRMStudy,
    FearedEvent,
    RoTo,
    Stakeholder,
    AttackPath,
    OperationalScenario,
)
from django.utils.decorators import method_decorator
from django.views.decorators.cache import cache_page
from rest_framework.decorators import action
from rest_framework.response import Response

LONG_CACHE_TTL = 60  # mn


class BaseModelViewSet(AbstractBaseModelViewSet):
    serializers_module = "ebios_rm.serializers"


class EbiosRMStudyViewSet(BaseModelViewSet):
    """
    API endpoint that allows ebios rm studies to be viewed or edited.
    """

    model = EbiosRMStudy

    @method_decorator(cache_page(60 * LONG_CACHE_TTL))
    @action(detail=False, name="Get status choices")
    def status(self, request):
        return Response(dict(EbiosRMStudy.Status.choices))


class FearedEventViewSet(BaseModelViewSet):
    model = FearedEvent

<<<<<<< HEAD
    filterset_fields = [
        "ebios_rm_study",
    ]
=======

class RoToViewSet(BaseModelViewSet):
    model = RoTo

    @action(detail=False, name="Get risk origin choices", url_path="risk-origin")
    def risk_origin(self, request):
        return Response(dict(RoTo.RiskOrigin.choices))

    @action(detail=False, name="Get motivation choices")
    def motivation(self, request):
        return Response(dict(RoTo.Motivation.choices))

    @action(detail=False, name="Get resources choices")
    def resources(self, request):
        return Response(dict(RoTo.Resources.choices))

    @action(detail=False, name="Get pertinence choices")
    def pertinence(self, request):
        return Response(dict(RoTo.Pertinence.choices))


class StakeholderViewSet(BaseModelViewSet):
    model = Stakeholder

    @action(detail=False, name="Get category choices")
    def category(self, request):
        return Response(dict(Stakeholder.Category.choices))


class AttackPathViewSet(BaseModelViewSet):
    model = AttackPath


class OperationalScenarioViewSet(BaseModelViewSet):
    model = OperationalScenario
>>>>>>> 7797c5cb
<|MERGE_RESOLUTION|>--- conflicted
+++ resolved
@@ -35,11 +35,9 @@
 class FearedEventViewSet(BaseModelViewSet):
     model = FearedEvent
 
-<<<<<<< HEAD
     filterset_fields = [
         "ebios_rm_study",
     ]
-=======
 
 class RoToViewSet(BaseModelViewSet):
     model = RoTo
@@ -74,5 +72,4 @@
 
 
 class OperationalScenarioViewSet(BaseModelViewSet):
-    model = OperationalScenario
->>>>>>> 7797c5cb
+    model = OperationalScenario