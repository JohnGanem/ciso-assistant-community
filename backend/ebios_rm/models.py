from django.core.validators import MaxValueValidator, MinValueValidator
from django.db import models
from django.utils.translation import gettext_lazy as _
from core.base_models import AbstractBaseModel, NameDescriptionMixin, ETADueDateMixin
from core.models import (
    AppliedControl,
    Asset,
    ComplianceAssessment,
    Qualification,
    RiskMatrix,
    Threat,
)
from iam.models import FolderMixin, User
from tprm.models import Entity
import json


class EbiosRMStudy(NameDescriptionMixin, ETADueDateMixin, FolderMixin):
    class Status(models.TextChoices):
        PLANNED = "planned", _("Planned")
        IN_PROGRESS = "in_progress", _("In progress")
        IN_REVIEW = "in_review", _("In review")
        DONE = "done", _("Done")
        DEPRECATED = "deprecated", _("Deprecated")

    risk_matrix = models.ForeignKey(
        RiskMatrix,
        on_delete=models.PROTECT,
        verbose_name=_("Risk matrix"),
        related_name="ebios_rm_studies",
        help_text=_(
            "Risk matrix used as a reference for the study. Defaults to `urn:intuitem:risk:library:risk-matrix-4x4-ebios-rm`"
        ),
        blank=True,
    )
    assets = models.ManyToManyField(
        Asset,
        verbose_name=_("Assets"),
        related_name="ebios_rm_studies",
        help_text=_("Assets that are pertinent to the study"),
        blank=True,
    )
    compliance_assessments = models.ManyToManyField(
        ComplianceAssessment,
        blank=True,
        verbose_name=_("Compliance assessments"),
        related_name="ebios_rm_studies",
        help_text=_(
            "Compliance assessments established as security baseline during workshop 1.4"
        ),
    )
    reference_entity = models.ForeignKey(
        Entity,
        on_delete=models.PROTECT,
        verbose_name=_("Reference entity"),
        related_name="ebios_rm_studies",
        help_text=_("Entity that is the focus of the study"),
        default=Entity.get_main_entity,
    )

    ref_id = models.CharField(max_length=100, blank=True)
    version = models.CharField(
        max_length=100,
        blank=True,
        null=True,
        help_text=_("Version of the Ebios RM study (eg. 1.0, 2.0, etc.)"),
        verbose_name=_("Version"),
        default="1.0",
    )
    status = models.CharField(
        max_length=100,
        choices=Status.choices,
        default=Status.PLANNED,
        verbose_name=_("Status"),
        blank=True,
        null=True,
    )
    authors = models.ManyToManyField(
        User,
        blank=True,
        verbose_name=_("Authors"),
        related_name="authors",
    )
    reviewers = models.ManyToManyField(
        User,
        blank=True,
        verbose_name=_("Reviewers"),
        related_name="reviewers",
    )
    observation = models.TextField(null=True, blank=True, verbose_name=_("Observation"))

    fields_to_check = ["name", "version"]

    class Meta:
        verbose_name = _("Ebios RM Study")
        verbose_name_plural = _("Ebios RM Studies")
        ordering = ["created_at"]

    @property
    def parsed_matrix(self):
        return self.risk_matrix.parse_json_translated()


class FearedEvent(NameDescriptionMixin, FolderMixin):
    ebios_rm_study = models.ForeignKey(
        EbiosRMStudy,
        verbose_name=_("EBIOS RM study"),
        on_delete=models.CASCADE,
    )
    assets = models.ManyToManyField(
        Asset,
        blank=True,
        verbose_name=_("Assets"),
        related_name="feared_events",
        help_text=_("Assets that are affected by the feared event"),
    )
    qualifications = models.ManyToManyField(
        Qualification,
        blank=True,
        verbose_name=_("Qualifications"),
        related_name="feared_events",
        help_text=_("Qualifications carried by the feared event"),
    )

    ref_id = models.CharField(max_length=100, blank=True)
    gravity = models.SmallIntegerField(default=-1, verbose_name=_("Gravity"))
    is_selected = models.BooleanField(verbose_name=_("Is selected"), default=False)
    justification = models.TextField(verbose_name=_("Justification"), blank=True)

    fields_to_check = ["name", "ref_id"]

    class Meta:
        verbose_name = _("Feared event")
        verbose_name_plural = _("Feared events")
        ordering = ["created_at"]

    def save(self, *args, **kwargs):
        self.folder = self.ebios_rm_study.folder
        super().save(*args, **kwargs)

    @property
    def risk_matrix(self):
        return self.ebios_rm_study.risk_matrix

    @property
    def parsed_matrix(self):
        return self.risk_matrix.parse_json_translated()

    def get_gravity_display(self):
        if self.gravity < 0:
            return {
                "abbreviation": "--",
                "name": "--",
                "description": "not rated",
                "value": -1,
                "hexcolor": "#f9fafb",
            }
        risk_matrix = self.parsed_matrix
        return {
            **risk_matrix["impact"][self.gravity],
            "value": self.gravity,
        }


class RoTo(AbstractBaseModel, FolderMixin):
    class RiskOrigin(models.TextChoices):
        STATE = "state", _("State")
        ORGANIZED_CRIME = "organized_crime", _("Organized crime")
        TERRORIST = "terrorist", _("Terrorist")
        ACTIVIST = "activist", _("Activist")
        PROFESSIONAL = "professional", _("Professional")
        AMATEUR = "amateur", _("Amateur")
        AVENGER = "avenger", _("Avenger")
        PATHOLOGICAL = "pathological", _("Pathological")

    class Motivation(models.IntegerChoices):
        UNDEFINED = 0, "undefined"
        VERY_LOW = 1, "very_low"
        LOW = 2, "low"
        SIGNIFICANT = 3, "significant"
        STRONG = 4, "strong"

    class Resources(models.IntegerChoices):
        UNDEFINED = 0, "undefined"
        LIMITED = 1, "limited"
        SIGNIFICANT = 2, "significant"
        IMPORTANT = 3, "important"
        UNLIMITED = 4, "unlimited"

    class Pertinence(models.IntegerChoices):
        UNDEFINED = 0, "undefined"
        IRRELAVANT = 1, "irrelevant"
        PARTIALLY_RELEVANT = 2, "partially_relevant"
        FAIRLY_RELEVANT = 3, "fairly_relevant"
        HIGHLY_RELEVANT = 4, "highly_relevant"

    ebios_rm_study = models.ForeignKey(
        EbiosRMStudy,
        verbose_name=_("EBIOS RM study"),
        on_delete=models.CASCADE,
    )
    feared_events = models.ManyToManyField(
        FearedEvent,
        verbose_name=_("Feared events"),
        related_name="ro_to_couples",
        blank=True,
    )

    risk_origin = models.CharField(
        max_length=32, verbose_name=_("Risk origin"), choices=RiskOrigin.choices
    )
    target_objective = models.TextField(verbose_name=_("Target objective"))
    motivation = models.PositiveSmallIntegerField(
        verbose_name=_("Motivation"),
        choices=Motivation.choices,
        default=Motivation.UNDEFINED,
    )
    resources = models.PositiveSmallIntegerField(
        verbose_name=_("Resources"),
        choices=Resources.choices,
        default=Resources.UNDEFINED,
    )
    activity = models.PositiveSmallIntegerField(
        verbose_name=_("Activity"), default=0, validators=[MaxValueValidator(4)]
    )
    is_selected = models.BooleanField(verbose_name=_("Is selected"), default=False)
    justification = models.TextField(verbose_name=_("Justification"), blank=True)

    fields_to_check = ["target_objective", "risk_origin"]

    def __str__(self) -> str:
        return f"{self.get_risk_origin_display()} - {self.target_objective}"

    class Meta:
        verbose_name = _("RO/TO couple")
        verbose_name_plural = _("RO/TO couples")
        ordering = ["created_at"]

    def save(self, *args, **kwargs):
        self.folder = self.ebios_rm_study.folder
        super().save(*args, **kwargs)

    @property
    def get_pertinence(self):
        PERTINENCE_MATRIX = [
            [1, 1, 2, 2],
            [1, 2, 3, 3],
            [2, 3, 3, 4],
            [2, 3, 4, 4],
        ]
        if self.motivation == 0 or self.resources == 0:
            return self.Pertinence(self.Pertinence.UNDEFINED).label
        return self.Pertinence(
            PERTINENCE_MATRIX[self.motivation - 1][self.resources - 1]
        ).label

    def get_gravity(self):
        gravity = -1
        for feared_event in self.feared_events.all():
            if feared_event.gravity > gravity:
                gravity = feared_event.gravity
        return gravity


class Stakeholder(AbstractBaseModel, FolderMixin):
    class Category(models.TextChoices):
        CLIENT = "client", _("Client")
        PARTNER = "partner", _("Partner")
        SUPPLIER = "supplier", _("Supplier")

    ebios_rm_study = models.ForeignKey(
        EbiosRMStudy,
        verbose_name=_("EBIOS RM study"),
        help_text=_("EBIOS RM study that the stakeholder is part of"),
        related_name="stakeholders",
        on_delete=models.CASCADE,
    )
    entity = models.ForeignKey(
        Entity,
        on_delete=models.CASCADE,
        verbose_name=_("Entity"),
        related_name="stakeholders",
        help_text=_("Entity qualified by the stakeholder"),
    )
    applied_controls = models.ManyToManyField(
        AppliedControl,
        verbose_name=_("Applied controls"),
        blank=True,
        related_name="stakeholders",
        help_text=_("Controls applied to lower stakeholder criticality"),
    )

    category = models.CharField(
        max_length=32, verbose_name=_("Category"), choices=Category.choices
    )

    current_dependency = models.PositiveSmallIntegerField(
        verbose_name=_("Current dependency"),
        default=0,
        validators=[MaxValueValidator(4)],
    )
    current_penetration = models.PositiveSmallIntegerField(
        verbose_name=_("Current penetration"),
        default=0,
        validators=[MaxValueValidator(4)],
    )
    current_maturity = models.PositiveSmallIntegerField(
        verbose_name=_("Current maturity"),
        default=1,
        validators=[MinValueValidator(1), MaxValueValidator(4)],
    )
    current_trust = models.PositiveSmallIntegerField(
        verbose_name=_("Current trust"),
        default=1,
        validators=[MinValueValidator(1), MaxValueValidator(4)],
    )

    residual_dependency = models.PositiveSmallIntegerField(
        verbose_name=_("Residual dependency"),
        default=0,
        validators=[MaxValueValidator(4)],
    )
    residual_penetration = models.PositiveSmallIntegerField(
        verbose_name=_("Residual penetration"),
        default=0,
        validators=[MaxValueValidator(4)],
    )
    residual_maturity = models.PositiveSmallIntegerField(
        verbose_name=_("Residual maturity"),
        default=1,
        validators=[MinValueValidator(1), MaxValueValidator(4)],
    )
    residual_trust = models.PositiveSmallIntegerField(
        verbose_name=_("Residual trust"),
        default=1,
        validators=[MinValueValidator(1), MaxValueValidator(4)],
    )

    is_selected = models.BooleanField(verbose_name=_("Is selected"), default=False)
    justification = models.TextField(verbose_name=_("Justification"), blank=True)

    fields_to_check = ["entity", "category"]

    class Meta:
        verbose_name = _("Stakeholder")
        verbose_name_plural = _("Stakeholders")
        ordering = ["created_at"]

    def get_scope(self):
        return self.__class__.objects.filter(ebios_rm_study=self.ebios_rm_study)

    def __str__(self):
        return f"{self.entity.name} - {self.get_category_display()}"

    def save(self, *args, **kwargs):
        self.folder = self.ebios_rm_study.folder
        super().save(*args, **kwargs)

    @staticmethod
    def _compute_criticality(
        dependency: int, penetration: int, maturity: int, trust: int
    ):
        if (maturity * trust) == 0:
            return 0
        return (dependency * penetration) / (maturity * trust)

    @property
    def current_criticality(self):
        return self._compute_criticality(
            self.current_dependency,
            self.current_penetration,
            self.current_maturity,
            self.current_trust,
        )

    @property
    def residual_criticality(self):
        return self._compute_criticality(
            self.residual_dependency,
            self.residual_penetration,
            self.residual_maturity,
            self.residual_trust,
        )

    def get_current_criticality_display(self) -> str:
        return (
            f"{self.current_criticality:.2f}".rstrip("0").rstrip(".")
            if "." in f"{self.current_criticality:.2f}"
            else f"{self.current_criticality:.2f}"
        )

    def get_residual_criticality_display(self) -> str:
        return (
            f"{self.residual_criticality:.2f}".rstrip("0").rstrip(".")
            if "." in f"{self.residual_criticality:.2f}"
            else f"{self.residual_criticality:.2f}"
        )


class StrategicScenario(NameDescriptionMixin, FolderMixin):
    ebios_rm_study = models.ForeignKey(
        EbiosRMStudy,
        verbose_name=_("EBIOS RM study"),
        related_name="strategic_scenarios",
        on_delete=models.CASCADE,
    )
    ro_to_couple = models.ForeignKey(
        RoTo,
        verbose_name=_("RO/TO couple"),
        on_delete=models.CASCADE,
        help_text=_("RO/TO couple from which the attach path is derived"),
    )
    ref_id = models.CharField(max_length=100, blank=True)

    fields_to_check = ["name", "ref_id"]

    class Meta:
        verbose_name = _("Strategic Scenario")
        verbose_name_plural = _("Strategic Scenarios")
        ordering = ["created_at"]

    def get_scope(self):
        return self.__class__.objects.filter(ebios_rm_study=self.ebios_rm_study)

    def save(self, *args, **kwargs):
        self.folder = self.ebios_rm_study.folder
        super().save(*args, **kwargs)

    def get_gravity_display(self):
        if self.ro_to_couple.get_gravity() < 0:
            return {
                "abbreviation": "--",
                "name": "--",
                "description": "not rated",
                "value": -1,
                "hexcolor": "#f9fafb",
            }
        risk_matrix = self.ebios_rm_study.parsed_matrix
        return {
            **risk_matrix["impact"][self.ro_to_couple.get_gravity()],
            "value": self.ro_to_couple.get_gravity(),
        }


class AttackPath(NameDescriptionMixin, FolderMixin):
    ebios_rm_study = models.ForeignKey(
        EbiosRMStudy,
        verbose_name=_("EBIOS RM study"),
        on_delete=models.CASCADE,
    )
    strategic_scenario = models.ForeignKey(
        StrategicScenario,
        verbose_name=_("Strategic scenario"),
        on_delete=models.CASCADE,
        related_name="attack_paths",
        help_text=_("Strategic scenario from which the attack path is derived"),
    )
    stakeholders = models.ManyToManyField(
        Stakeholder,
        verbose_name=_("Stakeholders"),
        related_name="attack_paths",
        help_text=_("Stakeholders leveraged by the attack path"),
        blank=True,
    )

    ref_id = models.CharField(max_length=100, blank=True)
    is_selected = models.BooleanField(verbose_name=_("Is selected"), default=False)
    justification = models.TextField(verbose_name=_("Justification"), blank=True)

    fields_to_check = ["name", "ref_id"]

    class Meta:
        verbose_name = _("Attack path")
        verbose_name_plural = _("Attack paths")
        ordering = ["created_at"]

    def get_scope(self):
        return self.__class__.objects.filter(ebios_rm_study=self.ebios_rm_study)

    def save(self, *args, **kwargs):
        self.ebios_rm_study = self.strategic_scenario.ebios_rm_study
        self.folder = self.ebios_rm_study.folder
        super().save(*args, **kwargs)

    @property
<<<<<<< HEAD
    def ro_to_couple(self):
        return self.strategic_scenario.ro_to_couple

    @property
=======
>>>>>>> edc7f975
    def gravity(self):
        return self.ro_to_couple.get_gravity()


class OperationalScenario(AbstractBaseModel, FolderMixin):
    ebios_rm_study = models.ForeignKey(
        EbiosRMStudy,
        verbose_name=_("EBIOS RM study"),
        related_name="operational_scenarios",
        on_delete=models.CASCADE,
    )
    attack_path = models.OneToOneField(
        AttackPath,
        verbose_name=_("Attack path"),
        on_delete=models.CASCADE,
        related_name="operational_scenario",
        blank=False,
    )
    threats = models.ManyToManyField(
        Threat,
        verbose_name=_("Threats"),
        blank=True,
        related_name="operational_scenarios",
        help_text=_("Threats leveraged by the operational scenario"),
    )

    operating_modes_description = models.TextField(
        verbose_name=_("Operating modes description"),
        help_text=_("Description of the operating modes of the operational scenario"),
    )
    likelihood = models.SmallIntegerField(default=-1, verbose_name=_("Likelihood"))
    is_selected = models.BooleanField(verbose_name=_("Is selected"), default=False)
    justification = models.TextField(verbose_name=_("Justification"), blank=True)

    class Meta:
        verbose_name = _("Operational scenario")
        verbose_name_plural = _("Operational scenarios")
        ordering = ["created_at"]

    def save(self, *args, **kwargs):
        self.folder = self.ebios_rm_study.folder
        super().save(*args, **kwargs)

    @property
    def risk_matrix(self):
        return self.ebios_rm_study.risk_matrix

    @property
    def parsed_matrix(self):
        return self.risk_matrix.parse_json_translated()

    @property
    def ref_id(self):
<<<<<<< HEAD
        return self.attack_path.ref_id

    @property
    def name(self):
        return self.attack_path.name
=======
        sorted_operational_scenarios = list(
            OperationalScenario.objects.filter(
                ebios_rm_study=self.ebios_rm_study
            ).order_by("created_at")
        )
        return sorted_operational_scenarios.index(self) + 1
>>>>>>> edc7f975

    @property
    def gravity(self):
        return self.attack_path.gravity

    @property
    def stakeholders(self):
        return self.attack_path.stakeholders.all()

    @property
    def ro_to(self):
        return self.attack_path.ro_to_couple

<<<<<<< HEAD
    def get_assets(self):
        return Asset.objects.filter(
            feared_events__in=self.attack_path.ro_to_couple.feared_events.all()
        )

    def get_applied_controls(self):
        return AppliedControl.objects.filter(stakeholders__in=self.stakeholders.all())

=======
>>>>>>> edc7f975
    def get_likelihood_display(self):
        if self.likelihood < 0:
            return {
                "abbreviation": "--",
                "name": "--",
                "description": "not rated",
                "value": -1,
                "hexcolor": "#f9fafb",
            }
        risk_matrix = self.parsed_matrix
        return {
            **risk_matrix["probability"][self.likelihood],
            "value": self.likelihood,
        }

    def get_gravity_display(self):
        if self.gravity < 0:
            return {
                "abbreviation": "--",
                "name": "--",
                "description": "not rated",
                "value": -1,
<<<<<<< HEAD
                "hexcolor": "#f9fafb",
=======
>>>>>>> edc7f975
            }
        risk_matrix = self.parsed_matrix
        return {
            **risk_matrix["impact"][self.gravity],
            "value": self.gravity,
        }

    def get_risk_level_display(self):
        if self.likelihood < 0 or self.gravity < 0:
            return {
                "abbreviation": "--",
                "name": "--",
                "description": "not rated",
                "value": -1,
            }
        risk_matrix = self.parsed_matrix
        risk_index = risk_matrix["grid"][self.likelihood][self.gravity]
        return {
            **risk_matrix["risk"][risk_index],
            "value": risk_index,
        }<|MERGE_RESOLUTION|>--- conflicted
+++ resolved
@@ -483,13 +483,10 @@
         super().save(*args, **kwargs)
 
     @property
-<<<<<<< HEAD
     def ro_to_couple(self):
         return self.strategic_scenario.ro_to_couple
 
     @property
-=======
->>>>>>> edc7f975
     def gravity(self):
         return self.ro_to_couple.get_gravity()
 
@@ -543,20 +540,11 @@
 
     @property
     def ref_id(self):
-<<<<<<< HEAD
         return self.attack_path.ref_id
 
     @property
     def name(self):
         return self.attack_path.name
-=======
-        sorted_operational_scenarios = list(
-            OperationalScenario.objects.filter(
-                ebios_rm_study=self.ebios_rm_study
-            ).order_by("created_at")
-        )
-        return sorted_operational_scenarios.index(self) + 1
->>>>>>> edc7f975
 
     @property
     def gravity(self):
@@ -570,7 +558,6 @@
     def ro_to(self):
         return self.attack_path.ro_to_couple
 
-<<<<<<< HEAD
     def get_assets(self):
         return Asset.objects.filter(
             feared_events__in=self.attack_path.ro_to_couple.feared_events.all()
@@ -579,8 +566,6 @@
     def get_applied_controls(self):
         return AppliedControl.objects.filter(stakeholders__in=self.stakeholders.all())
 
-=======
->>>>>>> edc7f975
     def get_likelihood_display(self):
         if self.likelihood < 0:
             return {
@@ -603,10 +588,7 @@
                 "name": "--",
                 "description": "not rated",
                 "value": -1,
-<<<<<<< HEAD
                 "hexcolor": "#f9fafb",
-=======
->>>>>>> edc7f975
             }
         risk_matrix = self.parsed_matrix
         return {
