from django.core.validators import MaxValueValidator, MinValueValidator
from django.db import models
from django.utils.translation import gettext_lazy as _

from core.base_models import AbstractBaseModel, ETADueDateMixin, NameDescriptionMixin
from core.models import (
    AppliedControl,
    Asset,
    ComplianceAssessment,
    Qualification,
    RiskMatrix,
    Threat,
)
from core.validators import (
    JSONSchemaInstanceValidator,
)
from iam.models import FolderMixin, User
from tprm.models import Entity

INITIAL_META = {
    "workshops": [
        {
            "steps": [
                {"status": "to_do"},
                {"status": "to_do"},
                {"status": "to_do"},
                {"status": "to_do"},
            ]
        },
        {"steps": [{"status": "to_do"}, {"status": "to_do"}, {"status": "to_do"}]},
        {"steps": [{"status": "to_do"}, {"status": "to_do"}, {"status": "to_do"}]},
        {"steps": [{"status": "to_do"}, {"status": "to_do"}]},
        {
            "steps": [
                {"status": "to_do"},
                {"status": "to_do"},
                {"status": "to_do"},
                {"status": "to_do"},
                {"status": "to_do"},
            ]
        },
    ]
}


def get_initial_meta():
    return INITIAL_META


class EbiosRMStudy(NameDescriptionMixin, ETADueDateMixin, FolderMixin):
    class Status(models.TextChoices):
        PLANNED = "planned", _("Planned")
        IN_PROGRESS = "in_progress", _("In progress")
        IN_REVIEW = "in_review", _("In review")
        DONE = "done", _("Done")
        DEPRECATED = "deprecated", _("Deprecated")

    META_JSONSCHEMA = {
        "$schema": "https://json-schema.org/draft/2020-12/schema",
        "$id": "https://ciso-assistant.com/schemas/ebiosrmstudy/meta.schema.json",
        "title": "Metadata",
        "description": "Metadata of the EBIOS RM Study",
        "type": "object",
        "properties": {
            "workshops": {
                "type": "array",
                "description": "A list of workshops, each containing steps",
                "items": {
                    "type": "object",
                    "properties": {
                        "steps": {
                            "type": "array",
                            "description": "The list of steps in the workshop",
                            "items": {
                                "type": "object",
                                "properties": {
                                    "status": {
                                        "type": "string",
                                        "description": "The current status of the step",
                                        "enum": ["to_do", "in_progress", "done"],
                                    },
                                },
                                "required": ["status"],
                                "additionalProperties": False,
                            },
                        },
                    },
                    "required": ["steps"],
                    "additionalProperties": False,
                },
            }
        },
    }

    risk_matrix = models.ForeignKey(
        RiskMatrix,
        on_delete=models.PROTECT,
        verbose_name=_("Risk matrix"),
        related_name="ebios_rm_studies",
        help_text=_(
            "Risk matrix used as a reference for the study. Defaults to `urn:intuitem:risk:library:risk-matrix-4x4-ebios-rm`"
        ),
        blank=True,
    )
    assets = models.ManyToManyField(
        Asset,
        verbose_name=_("Assets"),
        related_name="ebios_rm_studies",
        help_text=_("Assets that are pertinent to the study"),
        blank=True,
    )
    compliance_assessments = models.ManyToManyField(
        ComplianceAssessment,
        blank=True,
        verbose_name=_("Compliance assessments"),
        related_name="ebios_rm_studies",
        help_text=_(
            "Compliance assessments established as security baseline during workshop 1.4"
        ),
    )
    reference_entity = models.ForeignKey(
        Entity,
        on_delete=models.PROTECT,
        verbose_name=_("Reference entity"),
        related_name="ebios_rm_studies",
        help_text=_("Entity that is the focus of the study"),
        default=Entity.get_main_entity,
    )

    ref_id = models.CharField(max_length=100, blank=True)
    version = models.CharField(
        max_length=100,
        blank=True,
        null=True,
        help_text=_("Version of the Ebios RM study (eg. 1.0, 2.0, etc.)"),
        verbose_name=_("Version"),
        default="1.0",
    )
    status = models.CharField(
        max_length=100,
        choices=Status.choices,
        default=Status.PLANNED,
        verbose_name=_("Status"),
        blank=True,
        null=True,
    )
    authors = models.ManyToManyField(
        User,
        blank=True,
        verbose_name=_("Authors"),
        related_name="authors",
    )
    reviewers = models.ManyToManyField(
        User,
        blank=True,
        verbose_name=_("Reviewers"),
        related_name="reviewers",
    )
    observation = models.TextField(null=True, blank=True, verbose_name=_("Observation"))
    meta = models.JSONField(
        default=get_initial_meta,
        verbose_name=_("Metadata"),
        validators=[JSONSchemaInstanceValidator(META_JSONSCHEMA)],
    )

    fields_to_check = ["name", "version"]

    fields_to_check = ["name", "version"]

    class Meta:
        verbose_name = _("Ebios RM Study")
        verbose_name_plural = _("Ebios RM Studies")
        ordering = ["created_at"]

    @property
    def parsed_matrix(self):
        return self.risk_matrix.parse_json_translated()

    def update_workshop_step_status(self, workshop: int, step: int, new_status: str):
        if workshop < 1 or workshop > 5:
            raise ValueError("Workshop must be between 1 and 5")
        if step < 1 or step > len(self.meta["workshops"][workshop - 1]["steps"]):
            raise ValueError(
                f"Worshop {workshop} has only {len(self.meta['workshops'][workshop - 1]['steps'])} steps"
            )
        status = new_status
        self.meta["workshops"][workshop - 1]["steps"][step - 1]["status"] = status
        return self.save()


class FearedEvent(NameDescriptionMixin, FolderMixin):
    ebios_rm_study = models.ForeignKey(
        EbiosRMStudy,
        verbose_name=_("EBIOS RM study"),
        on_delete=models.CASCADE,
    )
    assets = models.ManyToManyField(
        Asset,
        blank=True,
        verbose_name=_("Assets"),
        related_name="feared_events",
        help_text=_("Assets that are affected by the feared event"),
    )
    qualifications = models.ManyToManyField(
        Qualification,
        blank=True,
        verbose_name=_("Qualifications"),
        related_name="feared_events",
        help_text=_("Qualifications carried by the feared event"),
    )

    ref_id = models.CharField(max_length=100, blank=True)
    gravity = models.SmallIntegerField(default=-1, verbose_name=_("Gravity"))
    is_selected = models.BooleanField(verbose_name=_("Is selected"), default=False)
    justification = models.TextField(verbose_name=_("Justification"), blank=True)

    fields_to_check = ["name", "ref_id"]

    class Meta:
        verbose_name = _("Feared event")
        verbose_name_plural = _("Feared events")
        ordering = ["created_at"]

    def save(self, *args, **kwargs):
        self.folder = self.ebios_rm_study.folder
        super().save(*args, **kwargs)

    @property
    def risk_matrix(self):
        return self.ebios_rm_study.risk_matrix

    @property
    def parsed_matrix(self):
        return self.risk_matrix.parse_json_translated()

    def get_gravity_display(self):
        if self.gravity < 0:
            return {
                "abbreviation": "--",
                "name": "--",
                "description": "not rated",
                "value": -1,
                "hexcolor": "#f9fafb",
            }
        risk_matrix = self.parsed_matrix
        return {
            **risk_matrix["impact"][self.gravity],
            "value": self.gravity,
        }


class RoTo(AbstractBaseModel, FolderMixin):
    class RiskOrigin(models.TextChoices):
        STATE = "state", _("State")
        ORGANIZED_CRIME = "organized_crime", _("Organized crime")
        TERRORIST = "terrorist", _("Terrorist")
        ACTIVIST = "activist", _("Activist")
        PROFESSIONAL = "professional", _("Professional")
        AMATEUR = "amateur", _("Amateur")
        AVENGER = "avenger", _("Avenger")
        PATHOLOGICAL = "pathological", _("Pathological")

    class Motivation(models.IntegerChoices):
        UNDEFINED = 0, "undefined"
        VERY_LOW = 1, "very_low"
        LOW = 2, "low"
        SIGNIFICANT = 3, "significant"
        STRONG = 4, "strong"

    class Resources(models.IntegerChoices):
        UNDEFINED = 0, "undefined"
        LIMITED = 1, "limited"
        SIGNIFICANT = 2, "significant"
        IMPORTANT = 3, "important"
        UNLIMITED = 4, "unlimited"

    class Pertinence(models.IntegerChoices):
        UNDEFINED = 0, "undefined"
        IRRELAVANT = 1, "irrelevant"
        PARTIALLY_RELEVANT = 2, "partially_relevant"
        FAIRLY_RELEVANT = 3, "fairly_relevant"
        HIGHLY_RELEVANT = 4, "highly_relevant"

    ebios_rm_study = models.ForeignKey(
        EbiosRMStudy,
        verbose_name=_("EBIOS RM study"),
        on_delete=models.CASCADE,
    )
    feared_events = models.ManyToManyField(
        FearedEvent,
        verbose_name=_("Feared events"),
        related_name="ro_to_couples",
        blank=True,
    )

    risk_origin = models.CharField(
        max_length=32, verbose_name=_("Risk origin"), choices=RiskOrigin.choices
    )
    target_objective = models.TextField(verbose_name=_("Target objective"))
    motivation = models.PositiveSmallIntegerField(
        verbose_name=_("Motivation"),
        choices=Motivation.choices,
        default=Motivation.UNDEFINED,
    )
    resources = models.PositiveSmallIntegerField(
        verbose_name=_("Resources"),
        choices=Resources.choices,
        default=Resources.UNDEFINED,
    )
    activity = models.PositiveSmallIntegerField(
        verbose_name=_("Activity"), default=0, validators=[MaxValueValidator(4)]
    )
    is_selected = models.BooleanField(verbose_name=_("Is selected"), default=False)
    justification = models.TextField(verbose_name=_("Justification"), blank=True)

    fields_to_check = ["target_objective", "risk_origin"]

    def __str__(self) -> str:
        return f"{self.get_risk_origin_display()} - {self.target_objective}"

    class Meta:
        verbose_name = _("RO/TO couple")
        verbose_name_plural = _("RO/TO couples")
        ordering = ["created_at"]

    def save(self, *args, **kwargs):
        self.folder = self.ebios_rm_study.folder
        super().save(*args, **kwargs)

    @property
    def get_pertinence(self):
        PERTINENCE_MATRIX = [
            [1, 1, 2, 2],
            [1, 2, 3, 3],
            [2, 3, 3, 4],
            [2, 3, 4, 4],
        ]
        if self.motivation == 0 or self.resources == 0:
            return self.Pertinence(self.Pertinence.UNDEFINED).label
        return self.Pertinence(
            PERTINENCE_MATRIX[self.motivation - 1][self.resources - 1]
        ).label

    def get_gravity(self):
        gravity = -1
        for feared_event in self.feared_events.all():
            if feared_event.gravity > gravity and feared_event.is_selected:
                gravity = feared_event.gravity
        return gravity


class Stakeholder(AbstractBaseModel, FolderMixin):
    class Category(models.TextChoices):
        CLIENT = "client", _("Client")
        PARTNER = "partner", _("Partner")
        SUPPLIER = "supplier", _("Supplier")

    ebios_rm_study = models.ForeignKey(
        EbiosRMStudy,
        verbose_name=_("EBIOS RM study"),
        help_text=_("EBIOS RM study that the stakeholder is part of"),
        related_name="stakeholders",
        on_delete=models.CASCADE,
    )
    entity = models.ForeignKey(
        Entity,
        on_delete=models.CASCADE,
        verbose_name=_("Entity"),
        related_name="stakeholders",
        help_text=_("Entity qualified by the stakeholder"),
    )
    applied_controls = models.ManyToManyField(
        AppliedControl,
        verbose_name=_("Applied controls"),
        blank=True,
        related_name="stakeholders",
        help_text=_("Controls applied to lower stakeholder criticality"),
    )

    category = models.CharField(
        max_length=32, verbose_name=_("Category"), choices=Category.choices
    )

    current_dependency = models.PositiveSmallIntegerField(
        verbose_name=_("Current dependency"),
        default=0,
        validators=[MaxValueValidator(4)],
    )
    current_penetration = models.PositiveSmallIntegerField(
        verbose_name=_("Current penetration"),
        default=0,
        validators=[MaxValueValidator(4)],
    )
    current_maturity = models.PositiveSmallIntegerField(
        verbose_name=_("Current maturity"),
        default=1,
        validators=[MinValueValidator(1), MaxValueValidator(4)],
    )
    current_trust = models.PositiveSmallIntegerField(
        verbose_name=_("Current trust"),
        default=1,
        validators=[MinValueValidator(1), MaxValueValidator(4)],
    )

    residual_dependency = models.PositiveSmallIntegerField(
        verbose_name=_("Residual dependency"),
        default=0,
        validators=[MaxValueValidator(4)],
    )
    residual_penetration = models.PositiveSmallIntegerField(
        verbose_name=_("Residual penetration"),
        default=0,
        validators=[MaxValueValidator(4)],
    )
    residual_maturity = models.PositiveSmallIntegerField(
        verbose_name=_("Residual maturity"),
        default=1,
        validators=[MinValueValidator(1), MaxValueValidator(4)],
    )
    residual_trust = models.PositiveSmallIntegerField(
        verbose_name=_("Residual trust"),
        default=1,
        validators=[MinValueValidator(1), MaxValueValidator(4)],
    )

    is_selected = models.BooleanField(verbose_name=_("Is selected"), default=False)
    justification = models.TextField(verbose_name=_("Justification"), blank=True)

    fields_to_check = ["entity", "category"]

    class Meta:
        verbose_name = _("Stakeholder")
        verbose_name_plural = _("Stakeholders")
        ordering = ["created_at"]

    def get_scope(self):
        return self.__class__.objects.filter(ebios_rm_study=self.ebios_rm_study)

    def __str__(self):
        return f"{self.entity.name} - {self.get_category_display()}"

    def save(self, *args, **kwargs):
        self.folder = self.ebios_rm_study.folder
        super().save(*args, **kwargs)

    @staticmethod
    def _compute_criticality(
        dependency: int, penetration: int, maturity: int, trust: int
    ):
        if (maturity * trust) == 0:
            return 0
        return (dependency * penetration) / (maturity * trust)

    @property
    def current_criticality(self):
        return self._compute_criticality(
            self.current_dependency,
            self.current_penetration,
            self.current_maturity,
            self.current_trust,
        )

    @property
    def residual_criticality(self):
        return self._compute_criticality(
            self.residual_dependency,
            self.residual_penetration,
            self.residual_maturity,
            self.residual_trust,
        )

    def get_current_criticality_display(self) -> str:
        return (
            f"{self.current_criticality:.2f}".rstrip("0").rstrip(".")
            if "." in f"{self.current_criticality:.2f}"
            else f"{self.current_criticality:.2f}"
        )

    def get_residual_criticality_display(self) -> str:
        return (
            f"{self.residual_criticality:.2f}".rstrip("0").rstrip(".")
            if "." in f"{self.residual_criticality:.2f}"
            else f"{self.residual_criticality:.2f}"
        )


class StrategicScenario(NameDescriptionMixin, FolderMixin):
    ebios_rm_study = models.ForeignKey(
        EbiosRMStudy,
        verbose_name=_("EBIOS RM study"),
        related_name="strategic_scenarios",
        on_delete=models.CASCADE,
    )
    ro_to_couple = models.ForeignKey(
        RoTo,
        verbose_name=_("RO/TO couple"),
        on_delete=models.CASCADE,
        help_text=_("RO/TO couple from which the attach path is derived"),
    )
    ref_id = models.CharField(max_length=100, blank=True)

    fields_to_check = ["name", "ref_id"]

    class Meta:
        verbose_name = _("Strategic Scenario")
        verbose_name_plural = _("Strategic Scenarios")
        ordering = ["created_at"]

    def get_scope(self):
        return self.__class__.objects.filter(ebios_rm_study=self.ebios_rm_study)

    def save(self, *args, **kwargs):
        self.folder = self.ebios_rm_study.folder
        super().save(*args, **kwargs)

    def get_gravity_display(self):
        if self.ro_to_couple.get_gravity() < 0:
            return {
                "abbreviation": "--",
                "name": "--",
                "description": "not rated",
                "value": -1,
                "hexcolor": "#f9fafb",
            }
        risk_matrix = self.ebios_rm_study.parsed_matrix
        return {
            **risk_matrix["impact"][self.ro_to_couple.get_gravity()],
            "value": self.ro_to_couple.get_gravity(),
        }


class AttackPath(NameDescriptionMixin, FolderMixin):
    ebios_rm_study = models.ForeignKey(
        EbiosRMStudy,
        verbose_name=_("EBIOS RM study"),
        on_delete=models.CASCADE,
    )
    strategic_scenario = models.ForeignKey(
        StrategicScenario,
        verbose_name=_("Strategic scenario"),
        on_delete=models.CASCADE,
        related_name="attack_paths",
        help_text=_("Strategic scenario from which the attack path is derived"),
    )
    stakeholders = models.ManyToManyField(
        Stakeholder,
        verbose_name=_("Stakeholders"),
        related_name="attack_paths",
        help_text=_("Stakeholders leveraged by the attack path"),
        blank=True,
    )

    ref_id = models.CharField(max_length=100, blank=True)
    is_selected = models.BooleanField(verbose_name=_("Is selected"), default=False)
    justification = models.TextField(verbose_name=_("Justification"), blank=True)

    fields_to_check = ["name", "ref_id"]

    class Meta:
        verbose_name = _("Attack path")
        verbose_name_plural = _("Attack paths")
        ordering = ["created_at"]

    def get_scope(self):
        return self.__class__.objects.filter(ebios_rm_study=self.ebios_rm_study)

    def save(self, *args, **kwargs):
        self.ebios_rm_study = self.strategic_scenario.ebios_rm_study
        self.folder = self.ebios_rm_study.folder
        super().save(*args, **kwargs)

    @property
    def ro_to_couple(self):
        return self.strategic_scenario.ro_to_couple

    @property
    def gravity(self):
        return self.ro_to_couple.get_gravity()


class OperationalScenario(AbstractBaseModel, FolderMixin):
    ebios_rm_study = models.ForeignKey(
        EbiosRMStudy,
        verbose_name=_("EBIOS RM study"),
        related_name="operational_scenarios",
        on_delete=models.CASCADE,
    )
    attack_path = models.OneToOneField(
        AttackPath,
        verbose_name=_("Attack path"),
        on_delete=models.CASCADE,
        related_name="operational_scenario",
        blank=False,
    )
    threats = models.ManyToManyField(
        Threat,
        verbose_name=_("Threats"),
        blank=True,
        related_name="operational_scenarios",
        help_text=_("Threats leveraged by the operational scenario"),
    )

    operating_modes_description = models.TextField(
        verbose_name=_("Operating modes description"),
        help_text=_("Description of the operating modes of the operational scenario"),
    )
    likelihood = models.SmallIntegerField(default=-1, verbose_name=_("Likelihood"))
    is_selected = models.BooleanField(verbose_name=_("Is selected"), default=False)
    justification = models.TextField(verbose_name=_("Justification"), blank=True)

    class Meta:
        verbose_name = _("Operational scenario")
        verbose_name_plural = _("Operational scenarios")
        ordering = ["created_at"]

    def save(self, *args, **kwargs):
        self.folder = self.ebios_rm_study.folder
        super().save(*args, **kwargs)

    @property
    def risk_matrix(self):
        return self.ebios_rm_study.risk_matrix

    @property
    def parsed_matrix(self):
        return self.risk_matrix.parse_json_translated()

    @property
    def ref_id(self):
        return self.attack_path.ref_id

    @property
    def name(self):
        return self.attack_path.name

    @property
    def gravity(self):
        return self.attack_path.gravity

    @property
    def stakeholders(self):
        return self.attack_path.stakeholders.all()

    @property
    def ro_to(self):
        return self.attack_path.ro_to_couple

    def get_assets(self):
<<<<<<< HEAD
        return Asset.objects.filter(
            feared_events__in=self.attack_path.ro_to_couple.feared_events.all()
        )
=======
        initial_assets = Asset.objects.filter(
            feared_events__in=self.ro_to.feared_events.all(), is_selected=True
        )
        assets = set()
        for asset in initial_assets:
            assets.add(asset)
            assets.update(asset.get_descendants())
        return Asset.objects.filter(id__in=[asset.id for asset in assets])
>>>>>>> f4a3f5a1

    def get_applied_controls(self):
        return AppliedControl.objects.filter(stakeholders__in=self.stakeholders.all())

    def get_likelihood_display(self):
        if self.likelihood < 0:
            return {
                "abbreviation": "--",
                "name": "--",
                "description": "not rated",
                "value": -1,
                "hexcolor": "#f9fafb",
            }
        risk_matrix = self.parsed_matrix
        return {
            **risk_matrix["probability"][self.likelihood],
            "value": self.likelihood,
        }

    def get_gravity_display(self):
        if self.gravity < 0:
            return {
                "abbreviation": "--",
                "name": "--",
                "description": "not rated",
                "value": -1,
                "hexcolor": "#f9fafb",
            }
        risk_matrix = self.parsed_matrix
        return {
            **risk_matrix["impact"][self.gravity],
            "value": self.gravity,
        }

    def get_risk_level_display(self):
        if self.likelihood < 0 or self.gravity < 0:
            return {
                "abbreviation": "--",
                "name": "--",
                "description": "not rated",
                "value": -1,
            }
        risk_matrix = self.parsed_matrix
        risk_index = risk_matrix["grid"][self.likelihood][self.gravity]
        return {
            **risk_matrix["risk"][risk_index],
            "value": risk_index,
        }<|MERGE_RESOLUTION|>--- conflicted
+++ resolved
@@ -165,8 +165,6 @@
 
     fields_to_check = ["name", "version"]
 
-    fields_to_check = ["name", "version"]
-
     class Meta:
         verbose_name = _("Ebios RM Study")
         verbose_name_plural = _("Ebios RM Studies")
@@ -646,11 +644,6 @@
         return self.attack_path.ro_to_couple
 
     def get_assets(self):
-<<<<<<< HEAD
-        return Asset.objects.filter(
-            feared_events__in=self.attack_path.ro_to_couple.feared_events.all()
-        )
-=======
         initial_assets = Asset.objects.filter(
             feared_events__in=self.ro_to.feared_events.all(), is_selected=True
         )
@@ -659,7 +652,6 @@
             assets.add(asset)
             assets.update(asset.get_descendants())
         return Asset.objects.filter(id__in=[asset.id for asset in assets])
->>>>>>> f4a3f5a1
 
     def get_applied_controls(self):
         return AppliedControl.objects.filter(stakeholders__in=self.stakeholders.all())
