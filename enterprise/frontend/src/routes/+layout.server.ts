--- conflicted
+++ resolved
@@ -8,16 +8,12 @@
 		const _settings = await fetch('/settings/client-settings').then((res) => res.json());
 		clientSettings = { name: 'clientSettings', settings: _settings };
 	} else clientSettings = locals.globalSettings;
-<<<<<<< HEAD
   const licenseStatus = await fetch(`${BASE_API_URL}/license-status/`).then(res => res.json())
-	return { featureFlags: locals.featureFlags, clientSettings, licenseStatus };
-=======
   if (!locals.user && clientSettings.settings.show_images_unauthenticated !== true) {
     clientSettings.settings.logo = '';
     clientSettings.settings.favicon = '';
     clientSettings.settings.logo_hash = '';
     clientSettings.settings.favicon_hash = '';
   }
-	return { featureFlags: locals.featureFlags, clientSettings };
->>>>>>> b9f825c4
+	return { featureFlags: locals.featureFlags, clientSettings, licenseStatus };
 };