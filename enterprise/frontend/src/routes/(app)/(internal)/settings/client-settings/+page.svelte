<script lang="ts">
	import type { PageData } from './$types';
	import SuperForm from '$lib/components/Forms/Form.svelte';
	import TextField from '$lib/components/Forms/TextField.svelte';
	import HiddenInput from '$lib/components/Forms/HiddenInput.svelte';
	import { ClientSettingsSchema } from '$lib/utils/client-settings';
	import { zod } from 'sveltekit-superforms/adapters';
	import FileInput from '$lib/components/Forms/FileInput.svelte';
	import Checkbox from '$lib/components/Forms/Checkbox.svelte';
	import * as m from '$paraglide/messages.js';

	export let data: PageData;

	import ConfirmModal from '$lib/components/Modals/ConfirmModal.svelte';
	import { getModelInfo } from '$lib/utils/crud.js';

	import type { ModalSettings, ModalComponent, ModalStore } from '@skeletonlabs/skeleton';
	import { getModalStore } from '@skeletonlabs/skeleton';

	const modalStore: ModalStore = getModalStore();

	function modalConfirm(id: string, name: string, action: string): void {
		const modalComponent: ModalComponent = {
			ref: ConfirmModal,
			props: {
			_form: data.attachmentDeleteForm,
			id: id,
			debug: false,
			URLModel: "settings",
			formAction: action
			}
		};
		const modal: ModalSettings = {
			type: 'component',
			component: modalComponent,
			// Data
			title: m.confirmModalTitle(),
			body: `${m.confirmModalMessage()}: ${name}?`
		};
		modalStore.trigger(modal);
	}


</script>

{#if data && Object.hasOwn(data, 'form')}
	<SuperForm
		dataType="form"
		enctype="multipart/form-data"
		data={data.form}
		let:form
		validators={zod(ClientSettingsSchema)}
		action="/settings/client-settings?/editClientSettings"
		class="flex flex-col space-y-3"
	>
		<HiddenInput {form} field="id" />
		<TextField {form} field="name" label={m.name()} />
<<<<<<< HEAD
		<div class="flex items-center space-x-1">
			<div class="w-full">
				<FileInput
					{form}
					field="logo"
					label={m.logo()}
					helpText={data.settings.logo
						? `${m.attachmentWarningText()}: ${data.settings.logo}`
						: m.logoHelpText()}
					accept="image/*"
				/>
			</div>
			{#if data.settings.logo != null}
			<button
				class="btn variant-filled-tertiary h-full" type="button"
				on:click={(_) => modalConfirm(data.settings.id, data.settings.logo, 'settings/client-settings?/deleteLogo')}
				>
				<i class="fa-solid fa-trash" />
			</button>
			{/if}
		</div>
		<div class="flex items-center space-x-1">
			<div class="w-full">
				<FileInput
					{form}
					field="favicon"
					label={m.favicon()}
					helpText={data.settings.favicon
						? `${m.attachmentWarningText()}: ${data.settings.favicon}`
						: m.faviconHelpText()}
					accept="image/*"
				/>
			</div>
		{#if data.settings.favicon != null}
		<button
			class="btn variant-filled-tertiary h-full" type="button"
			on:click={(_) => modalConfirm(data.settings.id, data.settings.favicon, 'settings/client-settings?/deleteFavicon')}
			>
			<i class="fa-solid fa-trash" />
		</button>
		{/if}
		</div>
=======
		<FileInput
			{form}
			field="logo"
			label={m.logo()}
			helpText={data.settings.logo
				? `${m.attachmentWarningText()}: ${data.settings.logo}`
				: m.logoHelpText()}
			allowedExtensions={['png', 'jpeg', 'jpg', 'svg']}
		/>
		<FileInput
			{form}
			field="favicon"
			label={m.favicon()}
			helpText={data.settings.favicon
				? `${m.attachmentWarningText()}: ${data.settings.favicon}`
				: m.faviconHelpText()}
			allowedExtensions={['png', 'jpeg', 'jpg', 'svg', 'ico']}
		/>
>>>>>>> a9f43d16
		<Checkbox
			{form}
			field="show_images_unauthenticated"
			label={m.showImagesUnauthenticated()}
			helpText={m.showImagesUnauthenticatedHelpText()}
		/>
		<button
			class="btn variant-filled-primary font-semibold w-full"
			data-testid="save-button"
			type="submit">{m.save()}</button
		>
	</SuperForm>
{/if}<|MERGE_RESOLUTION|>--- conflicted
+++ resolved
@@ -55,7 +55,6 @@
 	>
 		<HiddenInput {form} field="id" />
 		<TextField {form} field="name" label={m.name()} />
-<<<<<<< HEAD
 		<div class="flex items-center space-x-1">
 			<div class="w-full">
 				<FileInput
@@ -98,7 +97,6 @@
 		</button>
 		{/if}
 		</div>
-=======
 		<FileInput
 			{form}
 			field="logo"
@@ -117,8 +115,7 @@
 				: m.faviconHelpText()}
 			allowedExtensions={['png', 'jpeg', 'jpg', 'svg', 'ico']}
 		/>
->>>>>>> a9f43d16
-		<Checkbox
+		<Checkbox	
 			{form}
 			field="show_images_unauthenticated"
 			label={m.showImagesUnauthenticated()}
